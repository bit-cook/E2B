import nextMDX from '@next/mdx'
import * as crypto from 'crypto'
import * as fsWalk from '@nodelib/fs.walk'
import fs from 'fs'
import path from 'path'

import { recmaPlugins } from './src/mdx/recma.mjs'
import { rehypePlugins } from './src/mdx/rehype.mjs'
import { remarkPlugins } from './src/mdx/remark.mjs'
import withSearch from './src/mdx/search.mjs'
import { withSentryConfig } from '@sentry/nextjs'

const withMDX = nextMDX({
  options: {
    remarkPlugins,
    rehypePlugins,
    recmaPlugins,
  },
})

const delimiter = '\0'

function getFilesHash(rootPath) {
  const shasum = crypto.createHash('sha1')

  function processFile(name, content) {
    shasum.update(name)
    // Add delimiter to hash to prevent collisions between files where the join of the name and content is the same
    shasum.update(delimiter)
    shasum.update(content)
    shasum.update(delimiter)
  }

  fsWalk.walkSync(rootPath, { stats: true }).forEach((e) => {
    if (!e.stats.isDirectory()) {
      if (e.path.includes('/node_modules/')) return // ignore node_modules which may contain symlinks
      const content = fs.readFileSync(e.path, 'utf8')
      processFile(e.path, content)
    }
  })

  return shasum.digest('base64')
}

const codeSnippetsDir = path.resolve('./src/code')

/** @type {import('next').NextConfig} */
const nextConfig = {
  pageExtensions: ['js', 'jsx', 'ts', 'tsx', 'mdx'],
  basePath: '',
  assetPrefix:
<<<<<<< HEAD
    process.env.NODE_ENV === 'production'
      ? `https://${
          process.env.DASHBOARD_PROXY_DOMAIN ?? process.env.VERCEL_URL
        }`
=======
    // our production next app is proxied by our dashboard next app.
    // to make assets load correctly after proxying, we need to specify the proxied domain here.
    process.env.VERCEL_ENV === 'production' && process.env.PRODUCTION_URL
      ? process.env.PRODUCTION_URL
>>>>>>> 4f6563c2
      : undefined,
  headers: async () => [
    {
      source: '/:path*',
      headers: [
        {
          // config to prevent the browser from rendering the page inside a frame or iframe and avoid clickjacking http://en.wikipedia.org/wiki/Clickjacking
          key: 'X-Frame-Options',
          value: 'SAMEORIGIN',
        },
      ],
    },
  ],
  webpack: (config) => {
    const codeFilesHash = getFilesHash(codeSnippetsDir)
    config.cache.version = config.cache.version + delimiter + codeFilesHash
    return config
  },
  async redirects() {
    return [
      {
        source: '/docs/sandbox-templates/overview',
        destination: '/docs/sandbox-template',
        permanent: true,
      },
      {
        source: '/docs/sandbox-templates',
        destination: '/docs/sandbox-template',
        permanent: true,
      },
    ]
  },
}

export default withSearch(
  withMDX(
    withSentryConfig(
      nextConfig,
      {
        silent: true,
        org: 'e2b',
        project: 'docs',
      },
      {
        widenClientFileUpload: true,
        transpileClientSDK: true,
        tunnelRoute: '/monitoring',
        hideSourceMaps: true,
        disableLogger: true,
      }
    )
  )
)<|MERGE_RESOLUTION|>--- conflicted
+++ resolved
@@ -49,17 +49,10 @@
   pageExtensions: ['js', 'jsx', 'ts', 'tsx', 'mdx'],
   basePath: '',
   assetPrefix:
-<<<<<<< HEAD
-    process.env.NODE_ENV === 'production'
-      ? `https://${
-          process.env.DASHBOARD_PROXY_DOMAIN ?? process.env.VERCEL_URL
-        }`
-=======
     // our production next app is proxied by our dashboard next app.
     // to make assets load correctly after proxying, we need to specify the proxied domain here.
     process.env.VERCEL_ENV === 'production' && process.env.PRODUCTION_URL
       ? process.env.PRODUCTION_URL
->>>>>>> 4f6563c2
       : undefined,
   headers: async () => [
     {
