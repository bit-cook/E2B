import nextMDX from '@next/mdx'
import * as crypto from 'crypto'
import * as fsWalk from '@nodelib/fs.walk'
import fs from 'fs'
import path from 'path'

import { recmaPlugins } from './src/mdx/recma.mjs'
import { rehypePlugins } from './src/mdx/rehype.mjs'
import { remarkPlugins } from './src/mdx/remark.mjs'
import withSearch from './src/mdx/search.mjs'
import { withSentryConfig } from '@sentry/nextjs'

const withMDX = nextMDX({
  options: {
    remarkPlugins,
    rehypePlugins,
    recmaPlugins,
  },
})

const delimiter = '\0'

function getFilesHash(rootPath) {
  const shasum = crypto.createHash('sha1')

  function processFile(name, content) {
    shasum.update(name)
    // Add delimiter to hash to prevent collisions between files where the join of the name and content is the same
    shasum.update(delimiter)
    shasum.update(content)
    shasum.update(delimiter)
  }

  fsWalk.walkSync(rootPath, { stats: true }).forEach((e) => {
    if (!e.stats.isDirectory()) {
      if (e.path.includes('/node_modules/')) return // ignore node_modules which may contain symlinks
      const content = fs.readFileSync(e.path, 'utf8')
      processFile(e.path, content)
    }
  })

  return shasum.digest('base64')
}

const codeSnippetsDir = path.resolve('./src/code')

/** @type {import('next').NextConfig} */
const nextConfig = {
  pageExtensions: ['js', 'jsx', 'ts', 'tsx', 'mdx'],
  basePath: '',
  assetPrefix:
    process.env.NODE_ENV === 'production'
      ? `https://${
          process.env.DASHBOARD_PROXY_DOMAIN ?? process.env.VERCEL_URL
        }`
      : undefined,
  headers: async () => [
    {
      source: '/:path*',
      headers: [
        {
          // config to prevent the browser from rendering the page inside a frame or iframe and avoid clickjacking http://en.wikipedia.org/wiki/Clickjacking
          key: 'X-Frame-Options',
          value: 'SAMEORIGIN',
        },
      ],
    },
  ],
  webpack: (config) => {
    const codeFilesHash = getFilesHash(codeSnippetsDir)
    config.cache.version = config.cache.version + delimiter + codeFilesHash
    return config
  },
  async rewrites() {
    return {
      afterFiles: [
        {
          source: '/ingest/:path*',
          destination: 'https://app.posthog.com/:path*',
          // BEWARE: setting basePath will break the analytics proxy
        },
      ],
    }
  },
<<<<<<< HEAD
=======
  async redirects() {
    return [
      {
        source: '/docs/sandbox-templates/overview',
        destination: '/docs/sandbox-template',
        permanent: true,
      },
      {
        source: '/docs/sandbox-templates',
        destination: '/docs/sandbox-template',
        permanent: true,
      },
    ]
  },
>>>>>>> e5a3f249
}

export default withSearch(
  withMDX(
    withSentryConfig(
      nextConfig,
      {
        silent: true,
        org: 'e2b',
        project: 'docs',
      },
      {
        widenClientFileUpload: true,
        transpileClientSDK: true,
        tunnelRoute: '/monitoring',
        hideSourceMaps: true,
        disableLogger: true,
      }
    )
  )
)<|MERGE_RESOLUTION|>--- conflicted
+++ resolved
@@ -82,8 +82,6 @@
       ],
     }
   },
-<<<<<<< HEAD
-=======
   async redirects() {
     return [
       {
@@ -98,7 +96,6 @@
       },
     ]
   },
->>>>>>> e5a3f249
 }
 
 export default withSearch(
