import Link from 'next/link'
<<<<<<< HEAD

# List running sandboxes
=======
>>>>>>> 4f6563c2

# List sandboxes

You can list sandboxes using the `Sandbox.list()` method.

<Note>
Once you have information about running sandbox, you can [connect](/docs/sandbox/connect) to it using the `Sandbox.connect()` method.
</Note>

<CodeGroup>
```js
import { Sandbox } from '@e2b/code-interpreter'

// Create a sandbox.
const sandbox = await Sandbox.create({
  metadata: {
    name: 'My Sandbox',
  },
})

// List all running sandboxes.
const runningSandboxes = await Sandbox.list() // $HighlightLine
const runningSandbox = runningSandboxes[0]

console.log('Running sandbox metadata:', runningSandbox.metadata)
console.log('Running sandbox id:', runningSandbox.sandboxId)
console.log('Running sandbox started at:', runningSandbox.startedAt)
console.log('Running sandbox template id:', runningSandbox.templateId)
```
```python
from e2b_code_interpreter import Sandbox

# Create a sandbox.
sandbox = Sandbox({
  metadata: {
    name: 'My Sandbox',
  },
})

# List all running sandboxes.
running_sandboxes = Sandbox.list() # $HighlightLine
running_sandbox = running_sandboxes[0]

print('Running sandbox metadata:', running_sandbox.metadata)
print('Running sandbox id:', running_sandbox.sandbox_id)
print('Running sandbox started at:', running_sandbox.started_at)
print('Running sandbox template id:', running_sandbox.template_id)
```
</CodeGroup>

The code above will output something like this:
<CodeGroup isTerminalCommand>
```bash {{ language: "js" }}
Running sandbox metadata: {
  name: "My Sandbox",
}
Running sandbox id: ixjj3iankaishgcge4jwn-b0b684e9
Running sandbox started at: 2024-10-15T21:13:07.311Z
Running sandbox template id: 3e4rngfa34txe0gxc1zf
```
```bash {{ language: "python" }}
Running sandbox metadata: {'name': 'My Sandbox'}
Running sandbox id: ixjj3iankaishgcge4jwn-b0b684e9
Running sandbox started at: 2024-10-15 21:13:07.311861+00:00
Running sandbox template id: 3e4rngfa34txe0gxc1zf
```
</CodeGroup>


## Filtering sandboxes

You can filter sandboxes by specifying <Link href="/docs/sandbox/metadata">Metadata</Link> key value pairs.
Specifying multiple key value pairs will return sandboxes that match all of them.

This can be useful when you have a large number of sandboxes and want to find only specific ones. The filtering is performed on the server.

<CodeGroup>
```js
import { Sandbox } from '@e2b/code-interpreter'

// Create sandbox with metadata.
const sandbox = await Sandbox.create({
  metadata: {
    env: 'dev', // $HighlightLine
    app: 'my-app', // $HighlightLine
    userId: '123', // $HighlightLine
  },
})

// List running sandboxes that has `userId` key with value `123` and `env` key with value `dev`.
const runningSandboxes = await Sandbox.list({
  query: {
    metadata: { userId: '123', env: 'dev' }, // $HighlightLine
  },
})
```
```python
from e2b_code_interpreter import Sandbox
<<<<<<< HEAD
=======
from e2b.sandbox.sandbox_api import SandboxQuery
>>>>>>> 4f6563c2

# Create sandbox with metadata.
sandbox = Sandbox(
    metadata={
        "env": "dev",  # $HighlightLine
        "app": "my-app",  # $HighlightLine
        "user_id": "123",  # $HighlightLine
    },
)

# List running sandboxes that has `userId` key with value `123` and `env` key with value `dev`.
running_sandboxes = Sandbox.list(
    query=SandboxQuery(
        metadata={
            "userId": "123",  # $HighlightLine
            "env": "dev",  # $HighlightLine
        }
    ),
)
```
<<<<<<< HEAD
=======
</CodeGroup>

## Changes in the Beta SDKs

<Note>
If you're using the [beta version of the SDK](/docs/sandbox/installing-beta-sdks), the `Sandbox.list()` method was updated.
</Note>

### Listing sandboxes

The `Sandbox.list()` method now supports pagination. In the [advanced pagination](/docs/sandbox/list#advanced-pagination) section, you can find more information about pagination techniques using the updated method.

<CodeGroup>
```js
import { Sandbox, SandboxInfo } from '@e2b/code-interpreter'

const sandbox = await Sandbox.create()

const paginator = Sandbox.list() // $HighlightLine

// Get the first page of sandboxes (running and paused)
const firstPage = await paginator.nextItems() // $HighlightLine

// Get the next page of sandboxes
const nextPage = await paginator.nextItems() // $HighlightLine
```
```python
from e2b_code_interpreter import Sandbox, SandboxInfo

sandbox = Sandbox()

paginator = Sandbox.list() # $HighlightLine

# Get the first page of sandboxes (running and paused)
firstPage = paginator.next_items() # $HighlightLine

# Get the next page of sandboxes
nextPage = paginator.next_items() # $HighlightLine
```
</CodeGroup>


### Filtering sandboxes

Filter sandboxes by their current state. The state parameter can contain either "**running**" for running sandboxes or "**paused**" for paused sandboxes, or both.

<CodeGroup>
```js
import { Sandbox } from '@e2b/code-interpreter'

// Create a sandbox.
const sandbox = await Sandbox.create()

// List all sandboxes that are running or paused.
const paginator = Sandbox.list({
  query: {
    state: ['running', 'paused'], // $HighlightLine
  },
})

const sandboxes = await paginator.nextItems() // $HighlightLine
```
```python
from e2b_code_interpreter import Sandbox, SandboxListQuery

# Create a sandbox with metadata.
sandbox = Sandbox()

# List running sandboxes that are running or paused.
paginator = Sandbox.list(
    query=SandboxListQuery(
        state=['running', 'paused'], # $HighlightLine
    ),
)

# Get the first page of sandboxes (running and paused)
sandboxes = paginator.next_items() # $HighlightLine
```
</CodeGroup>

Filter sandboxes by the metadata key value pairs specified during Sandbox creation.

<CodeGroup>
```js
import { Sandbox } from '@e2b/code-interpreter'

// Create sandbox with metadata.
const sandbox = await Sandbox.create({
  metadata: {
    env: 'dev', // $HighlightLine
    app: 'my-app', // $HighlightLine
    userId: '123', // $HighlightLine
  },
})

// List all sandboxes that has `userId` key with value `123` and `env` key with value `dev`.
const paginator = Sandbox.list({
  query: {
    metadata: { userId: '123', env: 'dev' }, // $HighlightLine
  },
})

const sandboxes = await paginator.nextItems() // $HighlightLine
```
```python
from e2b_code_interpreter import Sandbox, SandboxListQuery

# Create sandbox with metadata.
sandbox = Sandbox(
    metadata={
        "env": "dev",  # $HighlightLine
        "app": "my-app",  # $HighlightLine
        "user_id": "123",  # $HighlightLine
    },
)

# List running sandboxes that has `userId` key with value `123` and `env` key with value `dev`.
paginator = Sandbox.list(
    query=SandboxListQuery(
        metadata={
            "userId": "123",  # $HighlightLine
            "env": "dev",  # $HighlightLine
        }
    ),
)

# Get the first page of sandboxes (running and paused)
sandboxes = paginator.next_items() # $HighlightLine
```
</CodeGroup>

### Advanced pagination

For more granular pagination, you can set custom per-page item limit (default and maximum is **1000**) and specify an offset parameter (`nextToken` or `next_token`) to start paginating from.

<CodeGroup>
```js
import { Sandbox } from '@e2b/code-interpreter'

const paginator = Sandbox.list({
  limit: 1000, // $HighlightLine
  nextToken: '<base64-encoded-token>', // $HighlightLine
})

// Additional paginator properties
// Whether there is a next page
paginator.hasNext

// Next page token
paginator.nextToken

// Fetch the next page
await paginator.nextItems()
```
```python
from e2b_code_interpreter import Sandbox, SandboxListQuery

paginator = Sandbox.list(
    limit=1000, # $HighlightLine
    next_token='<base64-encoded-token>', # $HighlightLine
)

# Additional paginator properties
# Whether there is a next page
paginator.has_next

# Next page token
paginator.next_token

# Fetch the next page
paginator.next_items()
```
</CodeGroup>

You can fetch all pages by looping through the paginator while checking if there is a next page (using `hasNext` or `has_next` property) and fetching until there are no more pages left to fetch:

<CodeGroup>
```js
import { Sandbox } from '@e2b/code-interpreter'

const paginator = Sandbox.list()

// Loop through all pages
const sandboxes: SandboxInfo[] = []
while (paginator.hasNext) { // $HighlightLine
  const items = await paginator.nextItems()
  sandboxes.push(...items)
}
```
```python
from e2b_code_interpreter import Sandbox, SandboxListQuery

paginator = Sandbox.list()

# Loop through all pages
sandboxes: list[SandboxInfo] = []
while paginator.has_next: # $HighlightLine
    items = paginator.next_items()
    sandboxes.extend(items)
```
>>>>>>> 4f6563c2
</CodeGroup><|MERGE_RESOLUTION|>--- conflicted
+++ resolved
@@ -1,9 +1,4 @@
 import Link from 'next/link'
-<<<<<<< HEAD
-
-# List running sandboxes
-=======
->>>>>>> 4f6563c2
 
 # List sandboxes
 
@@ -102,10 +97,7 @@
 ```
 ```python
 from e2b_code_interpreter import Sandbox
-<<<<<<< HEAD
-=======
 from e2b.sandbox.sandbox_api import SandboxQuery
->>>>>>> 4f6563c2
 
 # Create sandbox with metadata.
 sandbox = Sandbox(
@@ -126,8 +118,6 @@
     ),
 )
 ```
-<<<<<<< HEAD
-=======
 </CodeGroup>
 
 ## Changes in the Beta SDKs
@@ -328,5 +318,4 @@
     items = paginator.next_items()
     sandboxes.extend(items)
 ```
->>>>>>> 4f6563c2
 </CodeGroup>