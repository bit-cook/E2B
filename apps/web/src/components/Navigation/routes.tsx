<<<<<<< HEAD
import { Braces, CheckCircle, Home, MessagesSquare } from 'lucide-react'
import apiRefRoutes from './apiRefRoutes.json'
=======
import { Home, CheckCircle, MessagesSquare, Braces } from 'lucide-react'
>>>>>>> 85910549

export interface NavLink {
  title: string
  href: string
  icon?: React.ReactNode
}

export interface NavSubgroup {
  title: string
  icon?: React.ReactNode
  links: NavLink[]
}

export interface NavGroup {
  title?: string
  icon?: React.ReactNode
  items: Array<NavLink | NavSubgroup>
}

export const routes: NavGroup[] = [
<<<<<<< HEAD
  ...[
    {
      items: [
        {
          title: 'Home',
          href: '/docs',
          icon: <Home size={16} />,
        },
        {
          title: 'Quickstart',
          icon: <CheckCircle size={16} />,
          links: [
            {
              title: 'Running your first Sandbox',
              href: '/docs/quickstart',
            },
            {
              title: 'Connect LLMs to E2B',
              href: '/docs/quickstart/connect-llms',
            },
            {
              title: 'Upload & download files',
              href: '/docs/quickstart/upload-download-files',
            },
            {
              title: 'Install custom packages',
              href: '/docs/quickstart/install-custom-packages',
            },
          ],
        },
        {
          title: 'Cookbook',
          href: 'https://github.com/e2b-dev/e2b-cookbook',
          icon: <Braces size={16} />,
        },
        {
          title: 'Need help?',
          href: '/docs/support',
          icon: <MessagesSquare size={16} />,
        },
        {
          title: 'Migrating from v0.* to v1.*',
          href: '/docs/quickstart/migrating-from-v0',
        },
      ],
    },
    // {
    //   title: 'Quickstart',
    //   items: [
    //     {
    //       title: 'Running your first Sandbox',
    //       href: '/docs/hello-world/js',
    //     },
    //     {
    //       title: 'Connecting LLMs to E2B',
    //       links: [
    //         {
    //           title: 'OpenAI',
    //           href: '/docs/integrations/openai',
    //         },
    //         {
    //           title: 'Anthropic',
    //           href: '/docs/integrations/ai-sdk',
    //         },
    //         {
    //           title: 'Mistral',
    //           href: '/docs/integrations/ai-sdk',
    //         },
    //         {
    //           title: 'Vercel AI SDK',
    //           href: '/docs/integrations/ai-sdk',
    //         },
    //         {
    //           title: 'LangChain',
    //           href: '/docs/integrations/ai-sdk',
    //         },
    //         {
    //           title: 'LlamaIndex',
    //           href: '/docs/integrations/ai-sdk',
    //         },
    //       ],
    //     },
    //     {
    //       title: 'Uploading & downloading files',
    //       href: '/docs/code-execution/python',
    //     },
    //     {
    //       title: 'Install custom packages',
    //       href: '/docs/code-execution/python',
    //     },
    //   ]
    // },
    {
      title: 'Code Interpreting',
      items: [
        {
          title: 'Analyze data with AI',
          links: [
            {
              title: 'Overview',
              href: '/docs/code-interpreting/analyze-data-with-ai',
            },
            {
              title: 'Pre-installed libraries',
              href: '/docs/code-interpreting/analyze-data-with-ai/pre-installed-libraries',
            },
          ],
        },
        {
          title: 'Charts & visualizations',
          href: '/docs/code-interpreting/create-charts-visualizations',
          links: [
            {
              title: 'Overview',
              href: '/docs/code-interpreting/create-charts-visualizations',
            },
            {
              title: 'Static charts',
              href: '/docs/code-interpreting/create-charts-visualizations/static-charts',
            },
            {
              title: 'Interactive charts',
              href: '/docs/code-interpreting/create-charts-visualizations/interactive-charts',
            },
          ],
        },
        {
          title: 'Streaming',
          href: '/docs/code-interpreting/streaming',
        },
        // {
        //   title: '* Connect your data',
        //   href: '/docs/code-interpreting/connect-your-data',
        // },
        {
          title: 'Supported languages',
          links: [
            {
              title: 'Overview',
              href: '/docs/code-interpreting/supported-languages',
            },
            {
              title: 'Python',
              href: '/docs/code-interpreting/supported-languages/python',
            },
            {
              title: 'JavaScript',
              href: '/docs/code-interpreting/supported-languages/javascript',
            },
            {
              title: 'R',
              href: '/docs/code-interpreting/supported-languages/r',
            },
            {
              title: 'Java',
              href: '/docs/code-interpreting/supported-languages/java',
            },
            {
              title: 'Bash',
              href: '/docs/code-interpreting/supported-languages/bash',
            },
          ],
        },
        // {
        //   title: '* Parsing code execution results',
        //   href: '/docs/code-interpreting/todo',
        // },
      ],
    },
    // {
    //   title: 'Guides', // How to's
    //   items: [
    //     {
    //       title: 'Set working directory',
    //       href: '/docs/f',
    //     },
    //     {
    //       title: 'Link specific sandbox with user',
    //       href: '/docs/g',
    //     }
    //   ]
    // },
    // {
    //   title: '* AI Code Execution',
    //   items: [
    //     {
    //       title: '* Python',
    //       href: '/docs/code-execution/python',
    //       icon: <Image src={logoPython} alt="Python" width={20} height={20} />,
    //     },
    //     {
    //       title: '* JavaScript',
    //       href: '/docs/code-execution/python',
    //       icon: <Image src={logoNode} alt="JavaScript" width={20} height={20} />,
    //     },
    //     {
    //       title: '* TypeScript',
    //       href: '/docs/code-execution/python',
    //     },
    //     {
    //       title: '* Custom language',
    //       href: '/docs/code-execution/python',
    //     },
    //     {
    //       title: '* Streaming'
    //       href: '/docs/code-execution/streaming',
    //     },
    //     {
    //       title: '* Web frameworks',
    //       links: [
    //         {
    //           title: '* Next.js',
    //           href: '/docs/code-execution/python',
    //         },
    //         {
    //           title: '* React',
    //           href: '/docs/code-execution/python',
    //         },
    //         {
    //           title: '* Svelte',
    //           href: '/docs/code-execution/python',
    //         },
    //         {
    //           title: '* Vue.js',
    //           href: '/docs/code-execution/python',
    //         },
    //         {
    //           title: '* Streamlit',
    //           href: '/docs/code-execution/python',
    //         },
    //         {
    //           title: '* Gradio',
    //           href: '/docs/code-execution/python',
    //         },
    //       ],
    //     },
    //   ],
    // },
    {
      title: 'Sandbox',
      items: [
        {
          title: 'Lifecycle',
          href: '/docs/sandbox',
        },
        {
          title: 'Metadata',
          href: '/docs/sandbox/metadata',
        },
        {
          title: 'Environment variables',
          href: '/docs/sandbox/environment-variables',
        },
        {
          title: 'List running sandboxes',
          href: '/docs/sandbox/list',
        },
        {
          title: 'Connect to running sandbox',
          href: '/docs/sandbox/connect',
        },
        {
          title: 'Internet access',
          href: '/docs/sandbox/internet-access',
        },
        // {
        //   title: '* Request timeouts',
        //   href: '/docs/sandbox/request-timeouts',
        // },
        // {
        //   title: '* Persistence',
        //   href: '/docs/sandbox/persistence',
        // },
      ],
    },
    {
      title: 'Templates',
      items: [
        {
          title: 'Sandbox customization',
          href: '/docs/sandbox-template',
        },
        {
          title: 'Customize CPU & RAM',
          href: '/docs/sandbox-template/customize-cpu-ram',
        },
      ],
    },
    {
      title: 'Filesystem',
      items: [
        {
          title: 'Overview',
          href: '/docs/filesystem',
        },
        {
          title: 'Read & write',
          href: '/docs/filesystem/read-write',
        },
        {
          title: 'Watch directory for changes',
          href: '/docs/filesystem/watch',
        },
        {
          title: 'Upload data',
          href: '/docs/filesystem/upload',
        },
        {
          title: 'Download data',
          href: '/docs/filesystem/download',
        },
      ],
    },
    {
      title: 'Commands',
      items: [
        {
          title: 'Overview',
          href: '/docs/commands',
        },
        {
          title: 'Streaming',
          href: '/docs/commands/streaming',
        },
        {
          title: 'Run commands in background',
          href: '/docs/commands/background',
        },
      ],
    },
    // {
    //   title: '* Async Python SDK',
    //   items: [
    //     {
    //       title: '* Overview',
    //       href: '/docs/sdk/overview',
    //     },
    //   ]
    // },
    // {
    //   title: '* Limits',
    //   items: [
    //     {
    //       title: '* Sandbox',
    //       href: '/docs/limits/sandbox',
    //     },
    //     {
    //       title: '* Filesystem',
    //       href: '/docs/limits/overview',
    //     },
    //     {
    //       title: '* File upload & download',
    //       href: '/docs/limits/file-upload-download',
    //     },
    //   ]
    // },
    // {
    //   title: '* Latency',
    //   items: [
    //     {
    //       title: '* Start times',
    //       href: '/docs/latency/start-times',
    //     },
    //     {
    //       title: '* Sandbox operations',
    //       href: '/docs/latency/sandbox-operations',
    //     },
    //   ]
    // },
    {
      title: 'CLI',
      items: [
        {
          title: 'Installation',
          href: '/docs/cli',
        },
        {
          title: 'Authentication',
          href: '/docs/cli/auth',
        },
        {
          title: 'List running sandboxes',
          href: '/docs/cli/list-sandboxes',
        },
        {
          title: 'Shutdown running sandboxes',
          href: '/docs/cli/shutdown-sandboxes',
        },
      ],
    },
    // {
    //   // Maybe move integrations to a separate docs page?
    //   title: 'Integrations',
    //   items: [
    //     {
    //       title: 'OpenAI',
    //       href: '/docs/integrations/openai',
    //     },
    //     {
    //       title: 'Vercel AI SDK',
    //       href: '/docs/integrations/ai-sdk',
    //     },
    //     {
    //       title: 'Langchain',
    //       href: '/docs/integrations/ai-sdk',
    //     },
    //   ]
    // },
  ],
  ...apiRefRoutes,
=======
  {
    items: [
      {
        title: 'Home',
        href: '/docs',
        icon: <Home size={16} />,
      },
      {
        title: 'Quickstart',
        icon: <CheckCircle size={16} />,
        links: [
          {
            title: 'Running your first Sandbox',
            href: '/docs/quickstart',
          },
          {
            title: 'Connect LLMs to E2B',
            href: '/docs/quickstart/connect-llms',
          },
          {
            title: 'Upload & download files',
            href: '/docs/quickstart/upload-download-files',
          },
          {
            title: 'Install custom packages',
            href: '/docs/quickstart/install-custom-packages',
          },
        ],
      },
      {
        title: 'Cookbook',
        href: 'https://github.com/e2b-dev/e2b-cookbook',
        icon: <Braces size={16} />,
      },
      {
        title: 'Need help?',
        href: '/docs/support',
        icon: <MessagesSquare size={16} />,
      },
      {
        title: 'Migrating from v0.* to v1.*',
        href: '/docs/quickstart/migrating-from-v0',
      },
    ],
  },
  // {
  //   title: 'Quickstart',
  //   items: [
  //     {
  //       title: 'Running your first Sandbox',
  //       href: '/docs/hello-world/js',
  //     },
  //     {
  //       title: 'Connecting LLMs to E2B',
  //       links: [
  //         {
  //           title: 'OpenAI',
  //           href: '/docs/integrations/openai',
  //         },
  //         {
  //           title: 'Anthropic',
  //           href: '/docs/integrations/ai-sdk',
  //         },
  //         {
  //           title: 'Mistral',
  //           href: '/docs/integrations/ai-sdk',
  //         },
  //         {
  //           title: 'Vercel AI SDK',
  //           href: '/docs/integrations/ai-sdk',
  //         },
  //         {
  //           title: 'LangChain',
  //           href: '/docs/integrations/ai-sdk',
  //         },
  //         {
  //           title: 'LlamaIndex',
  //           href: '/docs/integrations/ai-sdk',
  //         },
  //       ],
  //     },
  //     {
  //       title: 'Uploading & downloading files',
  //       href: '/docs/code-execution/python',
  //     },
  //     {
  //       title: 'Install custom packages',
  //       href: '/docs/code-execution/python',
  //     },
  //   ]
  // },
  {
    title: 'Code Interpreting',
    items: [
      {
        title: 'Analyze data with AI',
        links: [
          {
            title: 'Overview',
            href: '/docs/code-interpreting/analyze-data-with-ai',
          },
          {
            title: 'Pre-installed libraries',
            href: '/docs/code-interpreting/analyze-data-with-ai/pre-installed-libraries',
          },
        ],
      },
      {
        title: 'Charts & visualizations',
        href: '/docs/code-interpreting/create-charts-visualizations',
        links: [
          {
            title: 'Overview',
            href: '/docs/code-interpreting/create-charts-visualizations',
          },
          {
            title: 'Static charts',
            href: '/docs/code-interpreting/create-charts-visualizations/static-charts',
          },
          {
            title: 'Interactive charts',
            href: '/docs/code-interpreting/create-charts-visualizations/interactive-charts',
          },
        ],
      },
      {
        title: 'Streaming',
        href: '/docs/code-interpreting/streaming',
      },
      // {
      //   title: '* Connect your data',
      //   href: '/docs/code-interpreting/connect-your-data',
      // },
      {
        title: 'Supported languages',
        links: [
          {
            title: 'Overview',
            href: '/docs/code-interpreting/supported-languages',
          },
          {
            title: 'Python',
            href: '/docs/code-interpreting/supported-languages/python',
          },
          {
            title: 'JavaScript',
            href: '/docs/code-interpreting/supported-languages/javascript',
          },
          {
            title: 'R',
            href: '/docs/code-interpreting/supported-languages/r',
          },
          {
            title: 'Java',
            href: '/docs/code-interpreting/supported-languages/java',
          },
          {
            title: 'Bash',
            href: '/docs/code-interpreting/supported-languages/bash',
          },
        ],
      },
      // {
      //   title: '* Parsing code execution results',
      //   href: '/docs/code-interpreting/todo',
      // },
    ],
  },
  // {
  //   title: 'Guides', // How to's
  //   items: [
  //     {
  //       title: 'Set working directory',
  //       href: '/docs/f',
  //     },
  //     {
  //       title: 'Link specific sandbox with user',
  //       href: '/docs/g',
  //     }
  //   ]
  // },
  // {
  //   title: '* AI Code Execution',
  //   items: [
  //     {
  //       title: '* Python',
  //       href: '/docs/code-execution/python',
  //       icon: <Image src={logoPython} alt="Python" width={20} height={20} />,
  //     },
  //     {
  //       title: '* JavaScript',
  //       href: '/docs/code-execution/python',
  //       icon: <Image src={logoNode} alt="JavaScript" width={20} height={20} />,
  //     },
  //     {
  //       title: '* TypeScript',
  //       href: '/docs/code-execution/python',
  //     },
  //     {
  //       title: '* Custom language',
  //       href: '/docs/code-execution/python',
  //     },
  //     {
  //       title: '* Streaming'
  //       href: '/docs/code-execution/streaming',
  //     },
  //     {
  //       title: '* Web frameworks',
  //       links: [
  //         {
  //           title: '* Next.js',
  //           href: '/docs/code-execution/python',
  //         },
  //         {
  //           title: '* React',
  //           href: '/docs/code-execution/python',
  //         },
  //         {
  //           title: '* Svelte',
  //           href: '/docs/code-execution/python',
  //         },
  //         {
  //           title: '* Vue.js',
  //           href: '/docs/code-execution/python',
  //         },
  //         {
  //           title: '* Streamlit',
  //           href: '/docs/code-execution/python',
  //         },
  //         {
  //           title: '* Gradio',
  //           href: '/docs/code-execution/python',
  //         },
  //       ],
  //     },
  //   ],
  // },
  {
    title: 'Sandbox',
    items: [
      {
        title: 'Lifecycle',
        href: '/docs/sandbox',
      },
      {
        title: 'Metadata',
        href: '/docs/sandbox/metadata',
      },
      {
        title: 'Environment variables',
        href: '/docs/sandbox/environment-variables',
      },
      {
        title: 'List running sandboxes',
        href: '/docs/sandbox/list',
      },
      {
        title: 'Connect to running sandbox',
        href: '/docs/sandbox/connect',
      },
      {
        title: 'Internet access',
        href: '/docs/sandbox/internet-access',
      },
      // {
      //   title: '* Request timeouts',
      //   href: '/docs/sandbox/request-timeouts',
      // },
      // {
      //   title: '* Persistence',
      //   href: '/docs/sandbox/persistence',
      // },
    ],
  },
  {
    title: 'Templates',
    items: [
      {
        title: 'Sandbox customization',
        href: '/docs/sandbox-template',
      },
      {
        title: 'Customize CPU & RAM',
        href: '/docs/sandbox-template/customize-cpu-ram',
      },
    ],
  },
  {
    title: 'Filesystem',
    items: [
      {
        title: 'Overview',
        href: '/docs/filesystem',
      },
      {
        title: 'Read & write',
        href: '/docs/filesystem/read-write',
      },
      {
        title: 'Watch directory for changes',
        href: '/docs/filesystem/watch',
      },
      {
        title: 'Upload data',
        href: '/docs/filesystem/upload',
      },
      {
        title: 'Download data',
        href: '/docs/filesystem/download',
      },
    ],
  },
  {
    title: 'Commands',
    items: [
      {
        title: 'Overview',
        href: '/docs/commands',
      },
      {
        title: 'Streaming',
        href: '/docs/commands/streaming',
      },
      {
        title: 'Run commands in background',
        href: '/docs/commands/background',
      },
    ],
  },
  // {
  //   title: '* Async Python SDK',
  //   items: [
  //     {
  //       title: '* Overview',
  //       href: '/docs/sdk/overview',
  //     },
  //   ]
  // },
  // {
  //   title: '* Limits',
  //   items: [
  //     {
  //       title: '* Sandbox',
  //       href: '/docs/limits/sandbox',
  //     },
  //     {
  //       title: '* Filesystem',
  //       href: '/docs/limits/overview',
  //     },
  //     {
  //       title: '* File upload & download',
  //       href: '/docs/limits/file-upload-download',
  //     },
  //   ]
  // },
  // {
  //   title: '* Latency',
  //   items: [
  //     {
  //       title: '* Start times',
  //       href: '/docs/latency/start-times',
  //     },
  //     {
  //       title: '* Sandbox operations',
  //       href: '/docs/latency/sandbox-operations',
  //     },
  //   ]
  // },
  {
    title: 'CLI',
    items: [
      {
        title: 'Installation',
        href: '/docs/cli',
      },
      {
        title: 'Authentication',
        href: '/docs/cli/auth',
      },
      {
        title: 'List running sandboxes',
        href: '/docs/cli/list-sandboxes',
      },
      {
        title: 'Shutdown running sandboxes',
        href: '/docs/cli/shutdown-sandboxes',
      },
    ],
  },
  {
    title: 'Troubleshooting',
    items: [
      {
        title: 'Templates',
        links: [
          {
            title: 'Build authentication error',
            href: '/docs/troubleshooting/templates/build-authentication-error',
          },
        ],
      },
    ],
  },
  // {
  //   // Maybe move integrations to a separate docs page?
  //   title: 'Integrations',
  //   items: [
  //     {
  //       title: 'OpenAI',
  //       href: '/docs/integrations/openai',
  //     },
  //     {
  //       title: 'Vercel AI SDK',
  //       href: '/docs/integrations/ai-sdk',
  //     },
  //     {
  //       title: 'Langchain',
  //       href: '/docs/integrations/ai-sdk',
  //     },
  //   ]
  // },
  // ...apiRefRoutes,
>>>>>>> 85910549
]<|MERGE_RESOLUTION|>--- conflicted
+++ resolved
@@ -1,9 +1,5 @@
-<<<<<<< HEAD
 import { Braces, CheckCircle, Home, MessagesSquare } from 'lucide-react'
 import apiRefRoutes from './apiRefRoutes.json'
-=======
-import { Home, CheckCircle, MessagesSquare, Braces } from 'lucide-react'
->>>>>>> 85910549
 
 export interface NavLink {
   title: string
@@ -24,418 +20,6 @@
 }
 
 export const routes: NavGroup[] = [
-<<<<<<< HEAD
-  ...[
-    {
-      items: [
-        {
-          title: 'Home',
-          href: '/docs',
-          icon: <Home size={16} />,
-        },
-        {
-          title: 'Quickstart',
-          icon: <CheckCircle size={16} />,
-          links: [
-            {
-              title: 'Running your first Sandbox',
-              href: '/docs/quickstart',
-            },
-            {
-              title: 'Connect LLMs to E2B',
-              href: '/docs/quickstart/connect-llms',
-            },
-            {
-              title: 'Upload & download files',
-              href: '/docs/quickstart/upload-download-files',
-            },
-            {
-              title: 'Install custom packages',
-              href: '/docs/quickstart/install-custom-packages',
-            },
-          ],
-        },
-        {
-          title: 'Cookbook',
-          href: 'https://github.com/e2b-dev/e2b-cookbook',
-          icon: <Braces size={16} />,
-        },
-        {
-          title: 'Need help?',
-          href: '/docs/support',
-          icon: <MessagesSquare size={16} />,
-        },
-        {
-          title: 'Migrating from v0.* to v1.*',
-          href: '/docs/quickstart/migrating-from-v0',
-        },
-      ],
-    },
-    // {
-    //   title: 'Quickstart',
-    //   items: [
-    //     {
-    //       title: 'Running your first Sandbox',
-    //       href: '/docs/hello-world/js',
-    //     },
-    //     {
-    //       title: 'Connecting LLMs to E2B',
-    //       links: [
-    //         {
-    //           title: 'OpenAI',
-    //           href: '/docs/integrations/openai',
-    //         },
-    //         {
-    //           title: 'Anthropic',
-    //           href: '/docs/integrations/ai-sdk',
-    //         },
-    //         {
-    //           title: 'Mistral',
-    //           href: '/docs/integrations/ai-sdk',
-    //         },
-    //         {
-    //           title: 'Vercel AI SDK',
-    //           href: '/docs/integrations/ai-sdk',
-    //         },
-    //         {
-    //           title: 'LangChain',
-    //           href: '/docs/integrations/ai-sdk',
-    //         },
-    //         {
-    //           title: 'LlamaIndex',
-    //           href: '/docs/integrations/ai-sdk',
-    //         },
-    //       ],
-    //     },
-    //     {
-    //       title: 'Uploading & downloading files',
-    //       href: '/docs/code-execution/python',
-    //     },
-    //     {
-    //       title: 'Install custom packages',
-    //       href: '/docs/code-execution/python',
-    //     },
-    //   ]
-    // },
-    {
-      title: 'Code Interpreting',
-      items: [
-        {
-          title: 'Analyze data with AI',
-          links: [
-            {
-              title: 'Overview',
-              href: '/docs/code-interpreting/analyze-data-with-ai',
-            },
-            {
-              title: 'Pre-installed libraries',
-              href: '/docs/code-interpreting/analyze-data-with-ai/pre-installed-libraries',
-            },
-          ],
-        },
-        {
-          title: 'Charts & visualizations',
-          href: '/docs/code-interpreting/create-charts-visualizations',
-          links: [
-            {
-              title: 'Overview',
-              href: '/docs/code-interpreting/create-charts-visualizations',
-            },
-            {
-              title: 'Static charts',
-              href: '/docs/code-interpreting/create-charts-visualizations/static-charts',
-            },
-            {
-              title: 'Interactive charts',
-              href: '/docs/code-interpreting/create-charts-visualizations/interactive-charts',
-            },
-          ],
-        },
-        {
-          title: 'Streaming',
-          href: '/docs/code-interpreting/streaming',
-        },
-        // {
-        //   title: '* Connect your data',
-        //   href: '/docs/code-interpreting/connect-your-data',
-        // },
-        {
-          title: 'Supported languages',
-          links: [
-            {
-              title: 'Overview',
-              href: '/docs/code-interpreting/supported-languages',
-            },
-            {
-              title: 'Python',
-              href: '/docs/code-interpreting/supported-languages/python',
-            },
-            {
-              title: 'JavaScript',
-              href: '/docs/code-interpreting/supported-languages/javascript',
-            },
-            {
-              title: 'R',
-              href: '/docs/code-interpreting/supported-languages/r',
-            },
-            {
-              title: 'Java',
-              href: '/docs/code-interpreting/supported-languages/java',
-            },
-            {
-              title: 'Bash',
-              href: '/docs/code-interpreting/supported-languages/bash',
-            },
-          ],
-        },
-        // {
-        //   title: '* Parsing code execution results',
-        //   href: '/docs/code-interpreting/todo',
-        // },
-      ],
-    },
-    // {
-    //   title: 'Guides', // How to's
-    //   items: [
-    //     {
-    //       title: 'Set working directory',
-    //       href: '/docs/f',
-    //     },
-    //     {
-    //       title: 'Link specific sandbox with user',
-    //       href: '/docs/g',
-    //     }
-    //   ]
-    // },
-    // {
-    //   title: '* AI Code Execution',
-    //   items: [
-    //     {
-    //       title: '* Python',
-    //       href: '/docs/code-execution/python',
-    //       icon: <Image src={logoPython} alt="Python" width={20} height={20} />,
-    //     },
-    //     {
-    //       title: '* JavaScript',
-    //       href: '/docs/code-execution/python',
-    //       icon: <Image src={logoNode} alt="JavaScript" width={20} height={20} />,
-    //     },
-    //     {
-    //       title: '* TypeScript',
-    //       href: '/docs/code-execution/python',
-    //     },
-    //     {
-    //       title: '* Custom language',
-    //       href: '/docs/code-execution/python',
-    //     },
-    //     {
-    //       title: '* Streaming'
-    //       href: '/docs/code-execution/streaming',
-    //     },
-    //     {
-    //       title: '* Web frameworks',
-    //       links: [
-    //         {
-    //           title: '* Next.js',
-    //           href: '/docs/code-execution/python',
-    //         },
-    //         {
-    //           title: '* React',
-    //           href: '/docs/code-execution/python',
-    //         },
-    //         {
-    //           title: '* Svelte',
-    //           href: '/docs/code-execution/python',
-    //         },
-    //         {
-    //           title: '* Vue.js',
-    //           href: '/docs/code-execution/python',
-    //         },
-    //         {
-    //           title: '* Streamlit',
-    //           href: '/docs/code-execution/python',
-    //         },
-    //         {
-    //           title: '* Gradio',
-    //           href: '/docs/code-execution/python',
-    //         },
-    //       ],
-    //     },
-    //   ],
-    // },
-    {
-      title: 'Sandbox',
-      items: [
-        {
-          title: 'Lifecycle',
-          href: '/docs/sandbox',
-        },
-        {
-          title: 'Metadata',
-          href: '/docs/sandbox/metadata',
-        },
-        {
-          title: 'Environment variables',
-          href: '/docs/sandbox/environment-variables',
-        },
-        {
-          title: 'List running sandboxes',
-          href: '/docs/sandbox/list',
-        },
-        {
-          title: 'Connect to running sandbox',
-          href: '/docs/sandbox/connect',
-        },
-        {
-          title: 'Internet access',
-          href: '/docs/sandbox/internet-access',
-        },
-        // {
-        //   title: '* Request timeouts',
-        //   href: '/docs/sandbox/request-timeouts',
-        // },
-        // {
-        //   title: '* Persistence',
-        //   href: '/docs/sandbox/persistence',
-        // },
-      ],
-    },
-    {
-      title: 'Templates',
-      items: [
-        {
-          title: 'Sandbox customization',
-          href: '/docs/sandbox-template',
-        },
-        {
-          title: 'Customize CPU & RAM',
-          href: '/docs/sandbox-template/customize-cpu-ram',
-        },
-      ],
-    },
-    {
-      title: 'Filesystem',
-      items: [
-        {
-          title: 'Overview',
-          href: '/docs/filesystem',
-        },
-        {
-          title: 'Read & write',
-          href: '/docs/filesystem/read-write',
-        },
-        {
-          title: 'Watch directory for changes',
-          href: '/docs/filesystem/watch',
-        },
-        {
-          title: 'Upload data',
-          href: '/docs/filesystem/upload',
-        },
-        {
-          title: 'Download data',
-          href: '/docs/filesystem/download',
-        },
-      ],
-    },
-    {
-      title: 'Commands',
-      items: [
-        {
-          title: 'Overview',
-          href: '/docs/commands',
-        },
-        {
-          title: 'Streaming',
-          href: '/docs/commands/streaming',
-        },
-        {
-          title: 'Run commands in background',
-          href: '/docs/commands/background',
-        },
-      ],
-    },
-    // {
-    //   title: '* Async Python SDK',
-    //   items: [
-    //     {
-    //       title: '* Overview',
-    //       href: '/docs/sdk/overview',
-    //     },
-    //   ]
-    // },
-    // {
-    //   title: '* Limits',
-    //   items: [
-    //     {
-    //       title: '* Sandbox',
-    //       href: '/docs/limits/sandbox',
-    //     },
-    //     {
-    //       title: '* Filesystem',
-    //       href: '/docs/limits/overview',
-    //     },
-    //     {
-    //       title: '* File upload & download',
-    //       href: '/docs/limits/file-upload-download',
-    //     },
-    //   ]
-    // },
-    // {
-    //   title: '* Latency',
-    //   items: [
-    //     {
-    //       title: '* Start times',
-    //       href: '/docs/latency/start-times',
-    //     },
-    //     {
-    //       title: '* Sandbox operations',
-    //       href: '/docs/latency/sandbox-operations',
-    //     },
-    //   ]
-    // },
-    {
-      title: 'CLI',
-      items: [
-        {
-          title: 'Installation',
-          href: '/docs/cli',
-        },
-        {
-          title: 'Authentication',
-          href: '/docs/cli/auth',
-        },
-        {
-          title: 'List running sandboxes',
-          href: '/docs/cli/list-sandboxes',
-        },
-        {
-          title: 'Shutdown running sandboxes',
-          href: '/docs/cli/shutdown-sandboxes',
-        },
-      ],
-    },
-    // {
-    //   // Maybe move integrations to a separate docs page?
-    //   title: 'Integrations',
-    //   items: [
-    //     {
-    //       title: 'OpenAI',
-    //       href: '/docs/integrations/openai',
-    //     },
-    //     {
-    //       title: 'Vercel AI SDK',
-    //       href: '/docs/integrations/ai-sdk',
-    //     },
-    //     {
-    //       title: 'Langchain',
-    //       href: '/docs/integrations/ai-sdk',
-    //     },
-    //   ]
-    // },
-  ],
-  ...apiRefRoutes,
-=======
   {
     items: [
       {
@@ -857,6 +441,5 @@
   //     },
   //   ]
   // },
-  // ...apiRefRoutes,
->>>>>>> 85910549
+  ...apiRefRoutes,
 ]