--- conflicted
+++ resolved
@@ -1,10 +1,8 @@
+
 export type {
   FS,
-<<<<<<< HEAD
   Config,
-=======
   Env,
->>>>>>> 2c22af35
 } from './devbook'
 export {
   default as Devbook,
