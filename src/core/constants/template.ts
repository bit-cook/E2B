import { TemplateConfig } from '../../common-ts/TemplateConfig'


// Normally, we would name this enum `TemplateID` but since this enum is exposed to users
// it makes more sense to name it `Env` because it's less confusing for users.
/**
 * Runtime environments that you can use with the Devbooks' VMs.
 */
<<<<<<< HEAD
// export enum Env {
//   /**
//    * Runtime environment that uses NextJS server with hot-reloading.
//    */
//   NextJS = 'nextjs-v11-components',
//   /**
//    * Runtime environment that supports executing JS code with NodeJS 16 runtime.
//    */
//   NodeJS = 'nodejs-v16',
//   /**
//    * Runtime environment for the Banana Node API.
//    */
//   BananaNode = 'banana-node',
//   /**
//    * Runtime environment for the Banana Python API.
//    */
//   BananaPython = 'banana-python',
// }

export type Env = string

=======
export enum Env {
  /**
   * Runtime environment that uses NextJS server with hot-reloading.
   */
  NextJS = 'nextjs-v11-components',
  /**
   * Runtime environment that supports executing JS code with NodeJS 16 runtime.
   */
  NodeJS = 'nodejs-v16',
  /**
   * Runtime environment for the Banana Node API.
   */
  BananaNode = 'banana-node',
  /**
   * Runtime environment for the Banana Python API.
   */
  BananaPython = 'banana-python',
  // /**
  //  * Runtime environment for the Supabase demo.
  //  */
  // Supabase = 'supabase',

  // /**
  //  * Runtime environment for the Buildspace demo.
  //  */
  // BuildspaceSolidity = 'buildspace-solidity',

  /**
   * Runtime environment for the Thirdweb demo.
   */
  ThirdwebNode = 'thirdweb-node',
}
>>>>>>> a90eb6ec

export const templates: { [key in Env | string]: TemplateConfig & { toCommand?: (code: string) => string, fileExtension: string } } = {
  [Env.NodeJS]: {
    id: 'nodejs-v16',
    fileExtension: '.js',
    image: 'us-central1-docker.pkg.dev/devbookhq/devbook-runner-templates/nodejs-v16:latest',
    root_dir: '/home/runner',
    code_cells_dir: '/home/runner/src',
    toCommand: (filepath: string) => `node "${filepath}"`,
  },
  [Env.NextJS]: {
    id: 'nextjs-v11-components',
    fileExtension: '.tsx',
    image: 'us-central1-docker.pkg.dev/devbookhq/devbook-runner-templates/nextjs-v11-components',
    root_dir: '/home/runner',
    code_cells_dir: '/home/runner/src',
  },
  [Env.BananaNode]: {
    id: 'banana-node',
    fileExtension: '.js',
    image: 'us-central1-docker.pkg.dev/devbookhq/devbook-runner-templates/banana-node',
    root_dir: '/home/runner',
    code_cells_dir: '/home/runner/src',
  },
  [Env.BananaPython]: {
    id: 'banana-python',
    fileExtension: '.py',
    image: 'us-central1-docker.pkg.dev/devbookhq/devbook-runner-templates/banana-python',
    root_dir: '/home/runner',
    code_cells_dir: '/home/runner',
  },
<<<<<<< HEAD
=======
  // [Env.Supabase]: {
  //   id: 'supabase',
  //   fileExtension: '.js',
  //   image: 'us-central1-docker.pkg.dev/devbookhq/devbook-runner-templates/supabase',
  //   root_dir: '/home/runner',
  //   code_cells_dir: '/home/runner/src',
  //   toCommand: (filepath: string) => `node "${filepath}"`,
  // },
  // [Env.BuildspaceSolidity]: {
  //   id: 'buildspace-solidiity',
  //   fileExtension: '.sol',
  //   image: 'us-central1-docker.pkg.dev/devbookhq/devbook-runner-templates/buildspace-solidity',
  //   root_dir: '/home/runner',
  //   code_cells_dir: '/home/runner',
  // },
  [Env.ThirdwebNode]: {
    id: 'thirdweb-node',
    fileExtension: '.mjs',
    image: 'us-central1-docker.pkg.dev/devbookhq/devbook-runner-templates/thirdweb-node',
    root_dir: '/home/runner',
    code_cells_dir: '/home/runner',
    toCommand: (filepath: string) => `node --no-warnings "${filepath}"`,
  },
>>>>>>> a90eb6ec
}<|MERGE_RESOLUTION|>--- conflicted
+++ resolved
@@ -6,29 +6,6 @@
 /**
  * Runtime environments that you can use with the Devbooks' VMs.
  */
-<<<<<<< HEAD
-// export enum Env {
-//   /**
-//    * Runtime environment that uses NextJS server with hot-reloading.
-//    */
-//   NextJS = 'nextjs-v11-components',
-//   /**
-//    * Runtime environment that supports executing JS code with NodeJS 16 runtime.
-//    */
-//   NodeJS = 'nodejs-v16',
-//   /**
-//    * Runtime environment for the Banana Node API.
-//    */
-//   BananaNode = 'banana-node',
-//   /**
-//    * Runtime environment for the Banana Python API.
-//    */
-//   BananaPython = 'banana-python',
-// }
-
-export type Env = string
-
-=======
 export enum Env {
   /**
    * Runtime environment that uses NextJS server with hot-reloading.
@@ -61,7 +38,6 @@
    */
   ThirdwebNode = 'thirdweb-node',
 }
->>>>>>> a90eb6ec
 
 export const templates: { [key in Env | string]: TemplateConfig & { toCommand?: (code: string) => string, fileExtension: string } } = {
   [Env.NodeJS]: {
@@ -93,8 +69,6 @@
     root_dir: '/home/runner',
     code_cells_dir: '/home/runner',
   },
-<<<<<<< HEAD
-=======
   // [Env.Supabase]: {
   //   id: 'supabase',
   //   fileExtension: '.js',
@@ -118,5 +92,4 @@
     code_cells_dir: '/home/runner',
     toCommand: (filepath: string) => `node --no-warnings "${filepath}"`,
   },
->>>>>>> a90eb6ec
 }