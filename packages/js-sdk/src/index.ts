--- conflicted
+++ resolved
@@ -19,15 +19,6 @@
 export { FilesystemEventType } from './sandbox/filesystem/watchHandle'
 export type { FilesystemEvent, WatchHandle } from './sandbox/filesystem/watchHandle'
 
-<<<<<<< HEAD
-export { ProcessExitError } from './sandbox/process/processHandle'
-export type { ProcessHandle, ProcessResult, PtyOutput, Stderr, Stdout } from './sandbox/process/processHandle'
-export type { SandboxApiOpts } from './sandbox/sandboxApi'
-
-export type { Process, ProcessConnectOpts, ProcessInfo, ProcessRequestOpts, ProcessStartOpts } from './sandbox/process'
-
-export type { Pty } from './sandbox/pty'
-=======
 export { CommandExitError } from './sandbox/commands/commandHandle'
 export type {
   CommandResult,
@@ -46,7 +37,8 @@
   Commands,
   Pty,
 } from './sandbox/commands'
->>>>>>> f02eeac2
+
+export type { Pty } from './sandbox/pty'
 
 export type { SandboxOpts } from './sandbox'
 export type { SandboxInfo } from './sandbox/sandboxApi'
