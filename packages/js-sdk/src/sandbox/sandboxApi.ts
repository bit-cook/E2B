--- conflicted
+++ resolved
@@ -9,20 +9,13 @@
 export interface SandboxApiOpts
   extends Partial<
     Pick<ConnectionOpts, 'apiKey' | 'debug' | 'domain' | 'requestTimeoutMs'>
-  > { }
+  > {}
 
 export interface SandboxListOpts extends SandboxApiOpts {
   /**
-   * Filter the list of sandboxes by metadata, e.g. `{"key": "value"}`, if there are multiple filters they are combined with AND.
-   */
-  filters?: Record<string, string>
-}
-
-export interface SandboxListOpts extends SandboxApiOpts {
-  /**
    * Filter the list of sandboxes, e.g. by metadata `metadata:{"key": "value"}`, if there are multiple filters they are combined with AND.
    */
-  query?: {metadata?: Record<string, string>}
+  query?: { metadata?: Record<string, string> }
 }
 
 /**
@@ -56,7 +49,7 @@
 }
 
 export class SandboxApi {
-  protected constructor() { }
+  protected constructor() {}
 
   /**
    * Kill the sandbox specified by sandbox ID.
@@ -101,34 +94,27 @@
    *
    * @returns list of running sandboxes.
    */
-  static async list(
-      opts?: SandboxListOpts): Promise<SandboxInfo[]> {
-    const config = new ConnectionConfig(opts)
-    const client = new ApiClient(config)
-
-<<<<<<< HEAD
-    let query = undefined
-    if (opts?.filters) {
-      const encodedPairs: Record<string, string> = Object.fromEntries(Object.entries(opts.filters).map(([key, value]) => [encodeURIComponent(key),encodeURIComponent(value)]))
-      query = new URLSearchParams(encodedPairs).toString()
-=======
+  static async list(opts?: SandboxListOpts): Promise<SandboxInfo[]> {
+    const config = new ConnectionConfig(opts)
+    const client = new ApiClient(config)
+
     let metadata = undefined
     if (opts?.query) {
       if (opts.query.metadata) {
-        const encodedPairs: Record<string, string> = Object.fromEntries(Object.entries(opts.query.metadata).map(([key, value]) => [encodeURIComponent(key), encodeURIComponent(value)]))
+        const encodedPairs: Record<string, string> = Object.fromEntries(
+          Object.entries(opts.query.metadata).map(([key, value]) => [
+            encodeURIComponent(key),
+            encodeURIComponent(value),
+          ])
+        )
         metadata = new URLSearchParams(encodedPairs).toString()
       }
->>>>>>> e5a3f249
     }
 
     const res = await client.api.GET('/sandboxes', {
-        params: {
-<<<<<<< HEAD
-          query: {query},
-=======
-          query: {metadata},
->>>>>>> e5a3f249
-        },
+      params: {
+        query: { metadata },
+      },
       signal: config.getSignal(opts?.requestTimeoutMs),
     })
 
@@ -227,13 +213,13 @@
   }
 
   /**
- * Pause the sandbox specified by sandbox ID.
- *
- * @param sandboxId sandbox ID.
- * @param opts connection options.
- *
- * @returns `true` if the sandbox got paused, `false` if the sandbox was already paused.
- */
+   * Pause the sandbox specified by sandbox ID.
+   *
+   * @param sandboxId sandbox ID.
+   * @param opts connection options.
+   *
+   * @returns `true` if the sandbox got paused, `false` if the sandbox was already paused.
+   */
   protected static async pauseSandbox(
     sandboxId: string,
     opts?: SandboxApiOpts
@@ -266,7 +252,6 @@
 
     return true
   }
-
 
   protected static async resumeSandbox(
     sandboxId: string,
@@ -345,7 +330,7 @@
       )
       throw new TemplateError(
         'You need to update the template to use the new SDK. ' +
-        'You can do this by running `e2b template build` in the directory with the template.'
+          'You can do this by running `e2b template build` in the directory with the template.'
       )
     }
     return {
