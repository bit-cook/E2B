import {
  createClient,
  Transport,
  Client,
  ConnectError,
  Code,
} from '@connectrpc/connect'
import {
  ConnectionConfig,
  ConnectionOpts,
  defaultUsername,
  KEEPALIVE_PING_HEADER,
  KEEPALIVE_PING_INTERVAL_SEC,
  Username,
} from '../../connectionConfig'

import { handleEnvdApiError, handleWatchDirStartEvent } from '../../envd/api'
import { authenticationHeader, handleRpcError } from '../../envd/rpc'

import { EnvdApiClient } from '../../envd/api'
import {
  FileType as FsFileType,
  Filesystem as FilesystemService,
} from '../../envd/filesystem/filesystem_pb'

import { FilesystemEvent, WatchHandle } from './watchHandle'

import { compareVersions } from 'compare-versions'
import { TemplateError } from '../../errors'
import { ENVD_VERSION_RECURSIVE_WATCH } from '../../envd/versions'

import { compareVersions } from 'compare-versions'
import { TemplateError } from '../../errors'
import { ENVD_VERSION_RECURSIVE_WATCH } from '../../envd/versions'

/**
 * Sandbox filesystem object information.
 */
export interface EntryInfo {
  /**
   * Name of the filesystem object.
   */
  name: string
  /**
   * Type of the filesystem object.
   */
  type?: FileType
  /**
   * Path to the filesystem object.
   */
  path: string
}

/**
 * Sandbox filesystem object type.
 */
export const enum FileType {
  /**
   * Filesystem object is a file.
   */
  FILE = 'file',
  /**
   * Filesystem object is a directory.
   */
  DIR = 'dir',
}

export type WriteEntry = {
  path: string
  data: string | ArrayBuffer | Blob | ReadableStream
}

function mapFileType(fileType: FsFileType) {
  switch (fileType) {
    case FsFileType.DIRECTORY:
      return FileType.DIR
    case FsFileType.FILE:
      return FileType.FILE
  }
}

/**
 * Options for the sandbox filesystem operations.
 */
export interface FilesystemRequestOpts
  extends Partial<Pick<ConnectionOpts, 'requestTimeoutMs'>> {
  /**
   * User to use for the operation in the sandbox.
   * This affects the resolution of relative paths and ownership of the created filesystem objects.
   */
  user?: Username
}

/**
 * Options for watching a directory.
 */
export interface WatchOpts extends FilesystemRequestOpts {
  /**
   * Timeout for the watch operation in **milliseconds**.
   * You can pass `0` to disable the timeout.
   *
   * @default 60_000 // 60 seconds
   */
  timeoutMs?: number
  /**
   * Callback to call when the watch operation stops.
   */
  onExit?: (err?: Error) => void | Promise<void>
  /**
   * Watch the directory recursively
   */
  recursive?: boolean
}

/**
 * Module for interacting with the sandbox filesystem.
 */
export class Filesystem {
  private readonly rpc: Client<typeof FilesystemService>

  private readonly defaultWatchTimeout = 60_000 // 60 seconds
  private readonly defaultWatchRecursive = false

  constructor(
    transport: Transport,
    private readonly envdApi: EnvdApiClient,
    private readonly connectionConfig: ConnectionConfig
  ) {
    this.rpc = createClient(FilesystemService, transport)
  }

  /**
   * Read file content as a `string`.
   *
   * You can pass `text`, `bytes`, `blob`, or `stream` to `opts.format` to change the return type.
   *
   * @param path path to the file.
   * @param opts connection options.
   * @param [opts.format] format of the file content—`text` by default.
   *
   * @returns file content as string
   */
  async read(
    path: string,
    opts?: FilesystemRequestOpts & { format?: 'text' }
  ): Promise<string>
  /**
   * Read file content as a `Uint8Array`.
   *
   * You can pass `text`, `bytes`, `blob`, or `stream` to `opts.format` to change the return type.
   *
   * @param path path to the file.
   * @param opts connection options.
   * @param [opts.format] format of the file content—`bytes`.
   *
   * @returns file content as `Uint8Array`
   */
  async read(
    path: string,
    opts?: FilesystemRequestOpts & { format: 'bytes' }
  ): Promise<Uint8Array>
  /**
   * Read file content as a `Blob`.
   *
   * You can pass `text`, `bytes`, `blob`, or `stream` to `opts.format` to change the return type.
   *
   * @param path path to the file.
   * @param opts connection options.
   * @param [opts.format] format of the file content—`blob`.
   *
   * @returns file content as `Blob`
   */
  async read(
    path: string,
    opts?: FilesystemRequestOpts & { format: 'blob' }
  ): Promise<Blob>
  /**
   * Read file content as a `ReadableStream`.
   *
   * You can pass `text`, `bytes`, `blob`, or `stream` to `opts.format` to change the return type.
   *
   * @param path path to the file.
   * @param opts connection options.
   * @param [opts.format] format of the file content—`stream`.
   *
   * @returns file content as `ReadableStream`
   */
  async read(
    path: string,
    opts?: FilesystemRequestOpts & { format: 'stream' }
  ): Promise<ReadableStream<Uint8Array>>
  async read(
    path: string,
    opts?: FilesystemRequestOpts & {
      format?: 'text' | 'stream' | 'bytes' | 'blob'
    }
  ): Promise<unknown> {
    const format = opts?.format ?? 'text'

    const res = await this.envdApi.api.GET('/files', {
      params: {
        query: {
          path,
          username: opts?.user || defaultUsername,
        },
      },
      parseAs: format === 'bytes' ? 'arrayBuffer' : format,
      signal: this.connectionConfig.getSignal(opts?.requestTimeoutMs),
    })

    const err = await handleEnvdApiError(res)
    if (err) {
      throw err
    }

    if (format === 'bytes') {
      return new Uint8Array(res.data as ArrayBuffer)
    }

    // When the file is empty, res.data is parsed as `{}`. This is a workaround to return an empty string.
    if (res.response.headers.get('content-length') === '0') {
      return ''
    }

    return res.data
  }

  /**
   * Write content to a file.
   *
   *
   * Writing to a file that doesn't exist creates the file.
   *
   * Writing to a file that already exists overwrites the file.
   *
   * Writing to a file at path that doesn't exist creates the necessary directories.
   *
   * @param path path to file.
   * @param data data to write to the file. Data can be a string, `ArrayBuffer`, `Blob`, or `ReadableStream`.
   * @param opts connection options.
   *
   * @returns information about the written file
   */
  async write(
    path: string,
    data: string | ArrayBuffer | Blob | ReadableStream,
    opts?: FilesystemRequestOpts
  ): Promise<EntryInfo>
  async write(
    files: WriteEntry[],
    opts?: FilesystemRequestOpts
  ): Promise<EntryInfo[]>
  async write(
    pathOrFiles: string | WriteEntry[],
    dataOrOpts?:
      | string
      | ArrayBuffer
      | Blob
      | ReadableStream
      | FilesystemRequestOpts,
    opts?: FilesystemRequestOpts
  ): Promise<EntryInfo | EntryInfo[]> {
    if (typeof pathOrFiles !== 'string' && !Array.isArray(pathOrFiles)) {
      throw new Error('Path or files are required')
    }

    if (typeof pathOrFiles === 'string' && Array.isArray(dataOrOpts)) {
      throw new Error(
        'Cannot specify both path and array of files. You have to specify either path and data for a single file or an array for multiple files.'
      )
    }

    const { path, writeOpts, writeFiles } =
      typeof pathOrFiles === 'string'
        ? {
            path: pathOrFiles,
            writeOpts: opts as FilesystemRequestOpts,
            writeFiles: [
              {
                data: dataOrOpts as
                  | string
                  | ArrayBuffer
                  | Blob
                  | ReadableStream,
              },
            ],
          }
        : {
            path: undefined,
            writeOpts: dataOrOpts as FilesystemRequestOpts,
            writeFiles: pathOrFiles as WriteEntry[],
          }

    if (writeFiles.length === 0) return [] as EntryInfo[]

    const blobs = await Promise.all(
      writeFiles.map((f) => new Response(f.data).blob())
    )

    const res = await this.envdApi.api.POST('/files', {
      params: {
        query: {
          path,
          username: writeOpts?.user || defaultUsername,
        },
      },
      bodySerializer() {
        return blobs.reduce((fd, blob, i) => {
          // Important: RFC 7578, Section 4.2 requires that if a filename is provided,
          // the directory path information must not be used.
          // BUT in our case we need to use the directory path information with a custom
          // muktipart part name getter in envd.
          fd.append('file', blob, writeFiles[i].path)

          return fd
        }, new FormData())
      },
      body: {},
      headers: {
        'Content-Type': 'multipart/form-data',
        'Bun-Content-Type': 'temporary-fix', // https://github.com/oven-sh/bun/issues/14988
      },
    })

    const err = await handleEnvdApiError(res)
    if (err) {
      throw err
    }

    const files = res.data as EntryInfo[]
    if (!files) {
      throw new Error('Expected to receive information about written file')
    }

    return files.length === 1 && path ? files[0] : files
  }

  /**
   * List entries in a directory.
   *
   * @param path path to the directory.
   * @param opts connection options.
   *
   * @returns list of entries in the sandbox filesystem directory.
   */
  async list(path: string, opts?: FilesystemRequestOpts): Promise<EntryInfo[]> {
    try {
      const res = await this.rpc.listDir(
        { path },
        {
          headers: authenticationHeader(opts?.user),
          signal: this.connectionConfig.getSignal(opts?.requestTimeoutMs),
        }
      )

      const entries: EntryInfo[] = []

      for (const e of res.entries) {
        const type = mapFileType(e.type)

        if (type) {
          entries.push({
            name: e.name,
            type,
            path: e.path,
          })
        }
      }

      return entries
    } catch (err) {
      throw handleRpcError(err)
    }
  }

  /**
   * Create a new directory and all directories along the way if needed on the specified path.
   *
   * @param path path to a new directory. For example '/dirA/dirB' when creating 'dirB'.
   * @param opts connection options.
   *
   * @returns `true` if the directory was created, `false` if it already exists.
   */
  async makeDir(path: string, opts?: FilesystemRequestOpts): Promise<boolean> {
    try {
      await this.rpc.makeDir(
        { path },
        {
          headers: authenticationHeader(opts?.user),
          signal: this.connectionConfig.getSignal(opts?.requestTimeoutMs),
        }
      )

      return true
    } catch (err) {
      if (err instanceof ConnectError) {
        if (err.code === Code.AlreadyExists) {
          return false
        }
      }

      throw handleRpcError(err)
    }
  }

  /**
   * Rename a file or directory.
   *
   * @param oldPath path to the file or directory to rename.
   * @param newPath new path for the file or directory.
   * @param opts connection options.
   *
   * @returns information about renamed file or directory.
   */
  async rename(
    oldPath: string,
    newPath: string,
    opts?: FilesystemRequestOpts
  ): Promise<EntryInfo> {
    try {
      const res = await this.rpc.move(
        {
          source: oldPath,
          destination: newPath,
        },
        {
          headers: authenticationHeader(opts?.user),
          signal: this.connectionConfig.getSignal(opts?.requestTimeoutMs),
        }
      )

      const entry = res.entry
      if (!entry) {
        throw new Error('Expected to receive information about moved object')
      }

      return {
        name: entry.name,
        type: mapFileType(entry.type),
        path: entry.path,
      }
    } catch (err) {
      throw handleRpcError(err)
    }
  }

  /**
   * Remove a file or directory.
   *
   * @param path path to a file or directory.
   * @param opts connection options.
   */
  async remove(path: string, opts?: FilesystemRequestOpts): Promise<void> {
    try {
      await this.rpc.remove(
        { path },
        {
          headers: authenticationHeader(opts?.user),
          signal: this.connectionConfig.getSignal(opts?.requestTimeoutMs),
        }
      )
    } catch (err) {
      throw handleRpcError(err)
    }
  }

  /**
   * Check if a file or a directory exists.
   *
   * @param path path to a file or a directory
   * @param opts connection options.
   *
   * @returns `true` if the file or directory exists, `false` otherwise
   */
  async exists(path: string, opts?: FilesystemRequestOpts): Promise<boolean> {
    try {
      await this.rpc.stat(
        { path },
        {
          headers: authenticationHeader(opts?.user),
          signal: this.connectionConfig.getSignal(opts?.requestTimeoutMs),
        }
      )

      return true
    } catch (err) {
      if (err instanceof ConnectError) {
        if (err.code === Code.NotFound) {
          return false
        }
      }

      throw handleRpcError(err)
    }
  }

  /**
   * Start watching a directory for filesystem events.
   *
   * @param path path to directory to watch.
   * @param onEvent callback to call when an event in the directory occurs.
   * @param opts connection options.
   *
   * @returns `WatchHandle` object for stopping watching directory.
   */
  async watchDir(
    path: string,
    onEvent: (event: FilesystemEvent) => void | Promise<void>,
    opts?: WatchOpts & {
      timeout?: number
      onExit?: (err?: Error) => void | Promise<void>
    }
  ): Promise<WatchHandle> {
<<<<<<< HEAD
    if (opts?.recursive && this.envdApi.version && compareVersions(this.envdApi.version, ENVD_VERSION_RECURSIVE_WATCH) < 0) {
      throw new TemplateError(
        'You need to update the template to use recursive watching. ' +
        'You can do this by running `e2b template build` in the directory with the template.'
=======
    if (
      opts?.recursive &&
      this.envdApi.version &&
      compareVersions(this.envdApi.version, ENVD_VERSION_RECURSIVE_WATCH) < 0
    ) {
      throw new TemplateError(
        'You need to update the template to use recursive watching. ' +
          'You can do this by running `e2b template build` in the directory with the template.'
>>>>>>> e5a3f249
      )
    }

    const requestTimeoutMs =
      opts?.requestTimeoutMs ?? this.connectionConfig.requestTimeoutMs

    const controller = new AbortController()

    const reqTimeout = requestTimeoutMs
      ? setTimeout(() => {
          controller.abort()
        }, requestTimeoutMs)
      : undefined

    const events = this.rpc.watchDir(
      {
        path,
        recursive: opts?.recursive ?? this.defaultWatchRecursive,
      },
      {
        headers: {
          ...authenticationHeader(opts?.user),
          [KEEPALIVE_PING_HEADER]: KEEPALIVE_PING_INTERVAL_SEC.toString(),
        },
        signal: controller.signal,
        timeoutMs: opts?.timeoutMs ?? this.defaultWatchTimeout,
      }
    )

    try {
      await handleWatchDirStartEvent(events)

      clearTimeout(reqTimeout)

      return new WatchHandle(
        () => controller.abort(),
        events,
        onEvent,
        opts?.onExit
      )
    } catch (err) {
      throw handleRpcError(err)
    }
  }
}<|MERGE_RESOLUTION|>--- conflicted
+++ resolved
@@ -24,10 +24,6 @@
 } from '../../envd/filesystem/filesystem_pb'
 
 import { FilesystemEvent, WatchHandle } from './watchHandle'
-
-import { compareVersions } from 'compare-versions'
-import { TemplateError } from '../../errors'
-import { ENVD_VERSION_RECURSIVE_WATCH } from '../../envd/versions'
 
 import { compareVersions } from 'compare-versions'
 import { TemplateError } from '../../errors'
@@ -511,12 +507,6 @@
       onExit?: (err?: Error) => void | Promise<void>
     }
   ): Promise<WatchHandle> {
-<<<<<<< HEAD
-    if (opts?.recursive && this.envdApi.version && compareVersions(this.envdApi.version, ENVD_VERSION_RECURSIVE_WATCH) < 0) {
-      throw new TemplateError(
-        'You need to update the template to use recursive watching. ' +
-        'You can do this by running `e2b template build` in the directory with the template.'
-=======
     if (
       opts?.recursive &&
       this.envdApi.version &&
@@ -525,7 +515,6 @@
       throw new TemplateError(
         'You need to update the template to use recursive watching. ' +
           'You can do this by running `e2b template build` in the directory with the template.'
->>>>>>> e5a3f249
       )
     }
 
