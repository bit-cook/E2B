--- conflicted
+++ resolved
@@ -18,7 +18,10 @@
 import { authenticationHeader, handleRpcError } from '../../envd/rpc'
 
 import { EnvdApiClient } from '../../envd/api'
-import { FileType as FsFileType, Filesystem as FilesystemService } from '../../envd/filesystem/filesystem_pb'
+import {
+  FileType as FsFileType,
+  Filesystem as FilesystemService,
+} from '../../envd/filesystem/filesystem_pb'
 
 import { FilesystemEvent, WatchHandle } from './watchHandle'
 
@@ -234,11 +237,23 @@
    *
    * @returns information about the written file
    */
-  async write(path: string, data: string | ArrayBuffer | Blob | ReadableStream, opts?: FilesystemRequestOpts): Promise<EntryInfo>
-  async write(files: WriteEntry[], opts?: FilesystemRequestOpts): Promise<EntryInfo[]>
+  async write(
+    path: string,
+    data: string | ArrayBuffer | Blob | ReadableStream,
+    opts?: FilesystemRequestOpts
+  ): Promise<EntryInfo>
+  async write(
+    files: WriteEntry[],
+    opts?: FilesystemRequestOpts
+  ): Promise<EntryInfo[]>
   async write(
     pathOrFiles: string | WriteEntry[],
-    dataOrOpts?: string | ArrayBuffer | Blob | ReadableStream | FilesystemRequestOpts,
+    dataOrOpts?:
+      | string
+      | ArrayBuffer
+      | Blob
+      | ReadableStream
+      | FilesystemRequestOpts,
     opts?: FilesystemRequestOpts
   ): Promise<EntryInfo | EntryInfo[]> {
     if (typeof pathOrFiles !== 'string' && !Array.isArray(pathOrFiles)) {
@@ -256,13 +271,27 @@
         ? {
             path: pathOrFiles,
             writeOpts: opts as FilesystemRequestOpts,
-            writeFiles: [{ data: dataOrOpts as string | ArrayBuffer | Blob | ReadableStream }],
+            writeFiles: [
+              {
+                data: dataOrOpts as
+                  | string
+                  | ArrayBuffer
+                  | Blob
+                  | ReadableStream,
+              },
+            ],
           }
-        : { path: undefined, writeOpts: dataOrOpts as FilesystemRequestOpts, writeFiles: pathOrFiles as WriteEntry[] }
+        : {
+            path: undefined,
+            writeOpts: dataOrOpts as FilesystemRequestOpts,
+            writeFiles: pathOrFiles as WriteEntry[],
+          }
 
     if (writeFiles.length === 0) return [] as EntryInfo[]
 
-    const blobs = await Promise.all(writeFiles.map((f) => new Response(f.data).blob()))
+    const blobs = await Promise.all(
+      writeFiles.map((f) => new Response(f.data).blob())
+    )
 
     const res = await this.envdApi.api.POST('/files', {
       params: {
@@ -379,7 +408,11 @@
    *
    * @returns information about renamed file or directory.
    */
-  async rename(oldPath: string, newPath: string, opts?: FilesystemRequestOpts): Promise<EntryInfo> {
+  async rename(
+    oldPath: string,
+    newPath: string,
+    opts?: FilesystemRequestOpts
+  ): Promise<EntryInfo> {
     try {
       const res = await this.rpc.move(
         {
@@ -474,26 +507,26 @@
       onExit?: (err?: Error) => void | Promise<void>
     }
   ): Promise<WatchHandle> {
-<<<<<<< HEAD
-    const requestTimeoutMs = opts?.requestTimeoutMs ?? this.connectionConfig.requestTimeoutMs
-=======
-    if (opts?.recursive && this.envdApi.version && compareVersions(this.envdApi.version, ENVD_VERSION_RECURSIVE_WATCH) < 0) {
+    if (
+      opts?.recursive &&
+      this.envdApi.version &&
+      compareVersions(this.envdApi.version, ENVD_VERSION_RECURSIVE_WATCH) < 0
+    ) {
       throw new TemplateError(
         'You need to update the template to use recursive watching. ' +
-        'You can do this by running `e2b template build` in the directory with the template.'
+          'You can do this by running `e2b template build` in the directory with the template.'
       )
     }
 
     const requestTimeoutMs =
       opts?.requestTimeoutMs ?? this.connectionConfig.requestTimeoutMs
->>>>>>> e045df9d
 
     const controller = new AbortController()
 
     const reqTimeout = requestTimeoutMs
       ? setTimeout(() => {
-        controller.abort()
-      }, requestTimeoutMs)
+          controller.abort()
+        }, requestTimeoutMs)
       : undefined
 
     const events = this.rpc.watchDir(
@@ -516,7 +549,12 @@
 
       clearTimeout(reqTimeout)
 
-      return new WatchHandle(() => controller.abort(), events, onEvent, opts?.onExit)
+      return new WatchHandle(
+        () => controller.abort(),
+        events,
+        onEvent,
+        opts?.onExit
+      )
     } catch (err) {
       throw handleRpcError(err)
     }
