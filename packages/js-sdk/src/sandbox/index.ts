--- conflicted
+++ resolved
@@ -202,11 +202,8 @@
       throw new Error('autoPause must be set to true when creating a sandbox')
     }
 
-<<<<<<< HEAD
     const config = new ConnectionConfig(sandboxOpts)
 
-=======
->>>>>>> 4f6563c2
     if (config.debug) {
       return new this({
         sandboxId: 'debug_sandbox_id',
@@ -216,10 +213,6 @@
       const sandbox = await this.createSandbox(
         template,
         sandboxOpts?.timeoutMs ?? this.defaultSandboxTimeoutMs,
-<<<<<<< HEAD
-        sandboxOpts?.autoPause ?? this.defaultSandboxAutoPause,
-=======
->>>>>>> 4f6563c2
         sandboxOpts
       )
       return new this({ ...sandbox, ...config }) as InstanceType<S>
