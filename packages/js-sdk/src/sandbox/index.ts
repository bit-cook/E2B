--- conflicted
+++ resolved
@@ -183,15 +183,12 @@
         headers: this.envdAccessToken
           ? { 'X-Access-Token': this.envdAccessToken }
           : {},
-<<<<<<< HEAD
         fetch: (request: Request) => {
           const newRequest = new Request(request, {
             keepalive: true,
           })
           return fetch(newRequest)
         },
-=======
->>>>>>> 8b8cf008
       },
       {
         version: opts?.envdVersion,
@@ -437,17 +434,10 @@
 
     if (opts.useSignature) {
       const url = new URL(fileUrl)
-<<<<<<< HEAD
       const sig = getSignature({
         path: filePath,
         operation: 'write',
         user: defaultUsername,
-=======
-      const sig = await getSignature({
-        path: filePath,
-        operation: 'write',
-        user: username,
->>>>>>> 8b8cf008
         expirationInSeconds: opts.useSignatureExpiration,
         envdAccessToken: this.envdAccessToken,
       })
@@ -472,11 +462,7 @@
    *
    * @returns URL for downloading file.
    */
-<<<<<<< HEAD
-  downloadUrl(path: string, opts?: SandboxUrlOpts) {
-=======
   async downloadUrl(path: string, opts?: SandboxUrlOpts) {
->>>>>>> 8b8cf008
     //path: string, useSignature?: boolean, signatureExpirationInSeconds?: number) {
     opts = opts ?? {}
 
@@ -500,17 +486,10 @@
 
     if (opts.useSignature) {
       const url = new URL(fileUrl)
-<<<<<<< HEAD
-      const sig = getSignature({
-        path,
-        operation: 'read',
-        user: defaultUsername,
-=======
       const sig = await getSignature({
         path,
         operation: 'read',
         user: username,
->>>>>>> 8b8cf008
         expirationInSeconds: opts.useSignatureExpiration,
         envdAccessToken: this.envdAccessToken,
       })
