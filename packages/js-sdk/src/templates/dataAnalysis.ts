--- conflicted
+++ resolved
@@ -28,24 +28,11 @@
   }
 
   static override async create(): Promise<DataAnalysis>;
-<<<<<<< HEAD
   static override async create(opts?: Omit<SandboxOpts, 'template'>) {
-    return new DataAnalysis({ ...opts })
-      ._open({ timeout: opts?.timeout })
-      .then(async (sandbox) => {
-        if (opts?.cwd) {
-          console.log(`Custom cwd for Sandbox set: "${opts.cwd}"`)
-          await sandbox.filesystem.makeDir(opts.cwd)
-        }
-        return sandbox
-      })
-=======
-  static override async create(opts?: Omit<SandboxOpts, 'id'>) {
     const sandbox = new DataAnalysis({ ...opts })
     await sandbox._open({ timeout: opts?.timeout })
 
     return sandbox
->>>>>>> 01d86b9e
   }
 
   async runPython(code: string, opts: RunPythonOpts = {}) {
