--- conflicted
+++ resolved
@@ -1,11 +1,7 @@
 {
   "name": "@e2b/python-sdk",
   "private": true,
-<<<<<<< HEAD
-  "version": "1.1.0b3",
-=======
-  "version": "1.3.4",
->>>>>>> 4f6563c2
+  "version": "1.3.4rc2",
   "scripts": {
     "example": "poetry run python example.py",
     "test": "poetry run pytest -n 4 --verbose -x",
