--- conflicted
+++ resolved
@@ -2,10 +2,6 @@
 
 import e2b_connect
 import httpcore
-<<<<<<< HEAD
-from e2b.connection_config import ConnectionConfig, Username
-from e2b.envd.process import process_connect, process_pb2
-=======
 
 from typing import Dict, Optional
 
@@ -17,7 +13,6 @@
     KEEPALIVE_PING_INTERVAL_SEC,
 )
 from e2b.exceptions import SandboxException
->>>>>>> fe78c032
 from e2b.envd.rpc import authentication_header, handle_rpc_exception
 from e2b.exceptions import SandboxException
 from e2b.sandbox.process.process_handle import PtySize
