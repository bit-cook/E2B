import httpcore
import httpx
from io import TextIOBase
from packaging.version import Version
<<<<<<< HEAD
from typing import IO, AsyncIterator, List, Literal, Optional, Union, overload
=======
from typing import AsyncIterator, IO, List, Literal, Optional, overload, Union
from e2b.sandbox.filesystem.filesystem import WriteEntry
>>>>>>> e5a3f249

import e2b_connect as connect
from e2b.connection_config import (
    ConnectionConfig,
    Username,
    KEEPALIVE_PING_HEADER,
    KEEPALIVE_PING_INTERVAL_SEC,
)
from e2b.envd.api import ENVD_API_FILES_ROUTE, ahandle_envd_api_exception
from e2b.envd.filesystem import filesystem_connect, filesystem_pb2
from e2b.envd.rpc import authentication_header, handle_rpc_exception
from e2b.envd.versions import ENVD_VERSION_RECURSIVE_WATCH
from e2b.exceptions import SandboxException, TemplateException
from e2b.sandbox.filesystem.filesystem import EntryInfo, map_file_type
from e2b.sandbox.filesystem.watch_handle import FilesystemEvent
from e2b.sandbox_async.filesystem.watch_handle import AsyncWatchHandle
from e2b.sandbox_async.utils import OutputHandler


class Filesystem:
    """
    Module for interacting with the filesystem in the sandbox.
    """

    def __init__(
        self,
        envd_api_url: str,
        envd_version: Optional[str],
        connection_config: ConnectionConfig,
        pool: httpcore.AsyncConnectionPool,
        envd_api: httpx.AsyncClient,
    ) -> None:
        self._envd_api_url = envd_api_url
        self._envd_version = envd_version
        self._connection_config = connection_config
        self._pool = pool
        self._envd_api = envd_api

        self._rpc = filesystem_connect.FilesystemClient(
            envd_api_url,
            # TODO: Fix and enable compression again — the headers compression is not solved for streaming.
            # compressor=e2b_connect.GzipCompressor,
            async_pool=pool,
            json=True,
        )

    @overload
    async def read(
        self,
        path: str,
        format: Literal["text"] = "text",
        user: Username = "user",
        request_timeout: Optional[float] = None,
    ) -> str:
        """
        Read file content as a `str`.

        :param path: Path to the file
        :param user: Run the operation as this user
        :param format: Format of the file content—`text` by default
        :param request_timeout: Timeout for the request in **seconds**

        :return: File content as a `str`
        """
        ...

    @overload
    async def read(
        self,
        path: str,
        format: Literal["bytes"],
        user: Username = "user",
        request_timeout: Optional[float] = None,
    ) -> bytearray:
        """
        Read file content as a `bytearray`.

        :param path: Path to the file
        :param user: Run the operation as this user
        :param format: Format of the file content—`bytes`
        :param request_timeout: Timeout for the request in **seconds**

        :return: File content as a `bytearray`
        """
        ...

    @overload
    async def read(
        self,
        path: str,
        format: Literal["stream"],
        user: Username = "user",
        request_timeout: Optional[float] = None,
    ) -> AsyncIterator[bytes]:
        """
        Read file content as a `AsyncIterator[bytes]`.

        :param path: Path to the file
        :param user: Run the operation as this user
        :param format: Format of the file content—`stream`
        :param request_timeout: Timeout for the request in **seconds**

        :return: File content as an `AsyncIterator[bytes]`
        """
        ...

    async def read(
        self,
        path: str,
        format: Literal["text", "bytes", "stream"] = "text",
        user: Username = "user",
        request_timeout: Optional[float] = None,
    ):
        r = await self._envd_api.get(
            ENVD_API_FILES_ROUTE,
            params={"path": path, "username": user},
            timeout=self._connection_config.get_request_timeout(request_timeout),
        )

        err = await ahandle_envd_api_exception(r)
        if err:
            raise err

        if format == "text":
            return r.text
        elif format == "bytes":
            return bytearray(r.content)
        elif format == "stream":
            return r.aiter_bytes()

    @overload
    async def write(
        self,
        path: str,
        data: Union[str, bytes, IO],
        user: Username = "user",
        request_timeout: Optional[float] = None,
    ) -> EntryInfo:
        """
        Write content to a file on the path.

        Writing to a file that doesn't exist creates the file.

        Writing to a file that already exists overwrites the file.

        Writing to a file at path that doesn't exist creates the necessary directories.

        :param path: Path to the file
        :param data: Data to write to the file, can be a `str`, `bytes`, or `IO`.
        :param user: Run the operation as this user
        :param request_timeout: Timeout for the request in **seconds**

        :return: Information about the written file
        """

    @overload
    async def write(
        self,
        files: List[WriteEntry],
        user: Optional[Username] = "user",
        request_timeout: Optional[float] = None,
    ) -> List[EntryInfo]:
        """
        Writes multiple files.

        :param files: list of files to write 
        :param user: Run the operation as this user
        :param request_timeout: Timeout for the request
        :return: Information about the written files
        """

    async def write(
        self,
        path_or_files: Union[str, List[WriteEntry]],
        data_or_user: Union[str, bytes, IO, Username] = "user",
        user_or_request_timeout: Optional[Union[float, Username]] = None,
        request_timeout_or_none: Optional[float] = None
    ) -> Union[EntryInfo, List[EntryInfo]]:
        """
        Writes content to a file on the path.
        When writing to a file that doesn't exist, the file will get created.
        When writing to a file that already exists, the file will get overwritten.
        When writing to a file that's in a directory that doesn't exist, you'll get an error.
        """
        path, write_files, user, request_timeout = None, [], "user", None
        if isinstance(path_or_files, str):
            if isinstance(data_or_user, list):
                raise Exception("Cannot specify both path and array of files. You have to specify either path and data for a single file or an array for multiple files.")
            path, write_files, user, request_timeout = \
                path_or_files, [{"path": path_or_files, "data": data_or_user}], user_or_request_timeout or "user", request_timeout_or_none
        else:
            if path_or_files is None:
                raise Exception("Path or files are required")
            path, write_files, user, request_timeout = \
                None, path_or_files, data_or_user, user_or_request_timeout

        # Prepare the files for the multipart/form-data request
        httpx_files = []
        for file in write_files:
            file_path, file_data = file['path'], file['data']
            if isinstance(file_data, str) or isinstance(file_data, bytes):
                httpx_files.append(('file', (file_path, file_data)))
            elif isinstance(file_data, TextIOBase):
                httpx_files.append(('file', (file_path, file_data.read())))
            else:
                raise ValueError(f"Unsupported data type for file {file_path}")
        
        # Allow passing empty list of files
        if len(httpx_files) == 0: return []

        params = {"username": user}
        if path is not None: params["path"] = path

        r = await self._envd_api.post(
            ENVD_API_FILES_ROUTE,
            files=httpx_files,
            params=params,
            timeout=self._connection_config.get_request_timeout(request_timeout),
        )

        err = await ahandle_envd_api_exception(r)
        if err:
            raise err

        write_files = r.json()

        if not isinstance(write_files, list) or len(write_files) == 0:
            raise Exception("Expected to receive information about written file")

        if len(write_files) == 1 and path:
            file = write_files[0]
            return EntryInfo(**file)
        else:
            return [EntryInfo(**file) for file in write_files]


    async def list(
        self,
        path: str,
        user: Username = "user",
        request_timeout: Optional[float] = None,
    ) -> List[EntryInfo]:
        """
        List entries in a directory.

        :param path: Path to the directory
        :param user: Run the operation as this user
        :param request_timeout: Timeout for the request in **seconds**

        :return: List of entries in the directory
        """
        try:
            res = await self._rpc.alist_dir(
                filesystem_pb2.ListDirRequest(path=path),
                request_timeout=self._connection_config.get_request_timeout(
                    request_timeout
                ),
                headers=authentication_header(user),
            )

            entries: List[EntryInfo] = []
            for entry in res.entries:
                event_type = map_file_type(entry.type)

                if event_type:
                    entries.append(
                        EntryInfo(name=entry.name, type=event_type, path=entry.path)
                    )

            return entries
        except Exception as e:
            raise handle_rpc_exception(e)

    async def exists(
        self,
        path: str,
        user: Username = "user",
        request_timeout: Optional[float] = None,
    ) -> bool:
        """
        Check if a file or a directory exists.

        :param path: Path to a file or a directory
        :param user: Run the operation as this user
        :param request_timeout: Timeout for the request in **seconds**

        :return: `True` if the file or directory exists, `False` otherwise
        """
        try:
            await self._rpc.astat(
                filesystem_pb2.StatRequest(path=path),
                request_timeout=self._connection_config.get_request_timeout(
                    request_timeout
                ),
                headers=authentication_header(user),
            )

            return True

        except Exception as e:
            if isinstance(e, connect.ConnectException):
                if e.status == connect.Code.not_found:
                    return False
            raise handle_rpc_exception(e)

    async def remove(
        self,
        path: str,
        user: Username = "user",
        request_timeout: Optional[float] = None,
    ) -> None:
        """
        Remove a file or a directory.

        :param path: Path to a file or a directory
        :param user: Run the operation as this user
        :param request_timeout: Timeout for the request in **seconds**
        """
        try:
            await self._rpc.aremove(
                filesystem_pb2.RemoveRequest(path=path),
                request_timeout=self._connection_config.get_request_timeout(
                    request_timeout
                ),
                headers=authentication_header(user),
            )
        except Exception as e:
            raise handle_rpc_exception(e)

    async def rename(
        self,
        old_path: str,
        new_path: str,
        user: Username = "user",
        request_timeout: Optional[float] = None,
    ) -> EntryInfo:
        """
        Rename a file or directory.

        :param old_path: Path to the file or directory to rename
        :param new_path: New path to the file or directory
        :param user: Run the operation as this user
        :param request_timeout: Timeout for the request in **seconds**

        :return: Information about the renamed file or directory
        """
        try:
            r = await self._rpc.amove(
                filesystem_pb2.MoveRequest(
                    source=old_path,
                    destination=new_path,
                ),
                request_timeout=self._connection_config.get_request_timeout(
                    request_timeout
                ),
                headers=authentication_header(user),
            )

            return EntryInfo(
                name=r.entry.name,
                type=map_file_type(r.entry.type),
                path=r.entry.path,
            )
        except Exception as e:
            raise handle_rpc_exception(e)

    async def make_dir(
        self,
        path: str,
        user: Username = "user",
        request_timeout: Optional[float] = None,
    ) -> bool:
        """
        Create a new directory and all directories along the way if needed on the specified path.

        :param path: Path to a new directory. For example '/dirA/dirB' when creating 'dirB'.
        :param user: Run the operation as this user
        :param request_timeout: Timeout for the request in **seconds**

        :return: `True` if the directory was created, `False` if the directory already exists
        """
        try:
            await self._rpc.amake_dir(
                filesystem_pb2.MakeDirRequest(path=path),
                request_timeout=self._connection_config.get_request_timeout(
                    request_timeout
                ),
                headers=authentication_header(user),
            )

            return True
        except Exception as e:
            if isinstance(e, connect.ConnectException):
                if e.status == connect.Code.already_exists:
                    return False
            raise handle_rpc_exception(e)

    async def watch_dir(
        self,
        path: str,
        on_event: OutputHandler[FilesystemEvent],
        on_exit: Optional[OutputHandler[Exception]] = None,
        user: Username = "user",
        request_timeout: Optional[float] = None,
        timeout: Optional[float] = 60,
        recursive: bool = False,
    ) -> AsyncWatchHandle:
        """
        Watch directory for filesystem events.

        :param path: Path to a directory to watch
        :param on_event: Callback to call on each event in the directory
        :param on_exit: Callback to call when the watching ends
        :param user: Run the operation as this user
        :param request_timeout: Timeout for the request in **seconds**
        :param timeout: Timeout for the watch operation in **seconds**. Using `0` will not limit the watch time
        :param recursive: Watch directory recursively

        :return: `AsyncWatchHandle` object for stopping watching directory
        """
        if (
            recursive
            and self._envd_version is not None
            and Version(self._envd_version) < ENVD_VERSION_RECURSIVE_WATCH
        ):
            raise TemplateException(
                "You need to update the template to use recursive watching. "
                "You can do this by running `e2b template build` in the directory with the template."
            )

        events = self._rpc.awatch_dir(
            filesystem_pb2.WatchDirRequest(path=path, recursive=recursive),
            request_timeout=self._connection_config.get_request_timeout(
                request_timeout
            ),
            timeout=timeout,
            headers={
                **authentication_header(user),
                KEEPALIVE_PING_HEADER: str(KEEPALIVE_PING_INTERVAL_SEC),
            },
        )

        try:
            start_event = await events.__anext__()

            if not start_event.HasField("start"):
                raise SandboxException(
                    f"Failed to start watch: expected start event, got {start_event}",
                )

            return AsyncWatchHandle(events=events, on_event=on_event, on_exit=on_exit)
        except Exception as e:
            raise handle_rpc_exception(e)<|MERGE_RESOLUTION|>--- conflicted
+++ resolved
@@ -2,12 +2,8 @@
 import httpx
 from io import TextIOBase
 from packaging.version import Version
-<<<<<<< HEAD
-from typing import IO, AsyncIterator, List, Literal, Optional, Union, overload
-=======
 from typing import AsyncIterator, IO, List, Literal, Optional, overload, Union
 from e2b.sandbox.filesystem.filesystem import WriteEntry
->>>>>>> e5a3f249
 
 import e2b_connect as connect
 from e2b.connection_config import (
