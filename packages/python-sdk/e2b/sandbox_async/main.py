import logging
from typing import Dict, Optional, TypedDict, overload

import httpx
from e2b.connection_config import ConnectionConfig
from e2b.envd.api import ENVD_API_HEALTH_ROUTE, ahandle_envd_api_exception
from e2b.exceptions import format_request_timeout_error
from e2b.sandbox.main import SandboxSetup
from e2b.sandbox.utils import class_method_variant
from e2b.sandbox_async.filesystem.filesystem import Filesystem
from e2b.sandbox_async.process.process import Process
from e2b.sandbox_async.process.pty import Pty
from e2b.sandbox_async.sandbox_api import SandboxApi
from typing_extensions import Unpack

logger = logging.getLogger(__name__)


class AsyncTransportWithLogger(httpx.AsyncHTTPTransport):
    async def handle_async_request(self, request):
        url = f"{request.url.scheme}://{request.url.host}{request.url.path}"
        logger.info(f"Request: {request.method} {url}")
        response = await super().handle_async_request(request)

        # data = connect.GzipCompressor.decompress(response.read()).decode()
        logger.info(f"Response: {response.status_code} {url}")

        return response


class AsyncSandboxOpts(TypedDict):
    sandbox_id: str
    connection_config: ConnectionConfig


class AsyncSandbox(SandboxSetup, SandboxApi):
    """
    E2B cloud sandbox gives your agent a full cloud development environment that's sandboxed.

    That means:
    - Access to Linux OS
    - Using filesystem (create, list, and delete files and dirs)
    - Run commands
    - Sandboxed - you can run any code
    - Access to the internet

    Check usage docs - https://e2b.dev/docs/sandbox/overview

    These cloud sandboxes are meant to be used for agents. Like a sandboxed playgrounds, where the agent can do whatever it wants.

    Use the `AsyncSandbox.create()` to create a new sandbox.

    Example:
    ```python
    sandbox = await AsyncSandbox.create()
    ```
    """

    @property
    def files(self) -> Filesystem:
        """
        Filesystem module for interacting with the sandbox's filesystem
        """
        return self._filesystem

    @property
    def commands(self) -> Process:
        """
        Commands module for interacting with the sandbox's processes
        """
        return self._process

    @property
    def pty(self) -> Pty:
<<<<<<< HEAD
        """Get a Pty Object"""
=======
        """
        PTY module for interacting with the sandbox's pseudo-terminal.
        """
>>>>>>> f2bec054
        return self._pty

    @property
    def sandbox_id(self) -> str:
        """
        Get the sandbox ID
        """
        return self._sandbox_id

    @property
    def envd_api_url(self) -> str:
        """
        Get the sandbox API URL
        """
        return self._envd_api_url

    @property
    def connection_config(self) -> ConnectionConfig:
        """
        Get the ConnectionConfig object
        """
        return self._connection_config

    def __init__(self, **opts: Unpack[AsyncSandboxOpts]):
        """
        Use `Sandbox.create()` instead.
        """
        super().__init__()

        self._sandbox_id = opts["sandbox_id"]
        self._connection_config = opts["connection_config"]

        self._envd_api_url = f"{'http' if self.connection_config.debug else 'https'}://{self.get_host(self.envd_port)}"

        self._transport = AsyncTransportWithLogger(limits=self._limits)
        self._envd_api = httpx.AsyncClient(
            base_url=self.envd_api_url,
            transport=self._transport,
        )

        self._filesystem = Filesystem(
            self.envd_api_url,
            self.connection_config,
            self._transport._pool,
            self._envd_api,
        )
        self._process = Process(
            self.envd_api_url,
            self.connection_config,
            self._transport._pool,
        )
        self._pty = Pty(
            self.envd_api_url,
            self.connection_config,
            self._transport._pool,
        )

    async def is_running(self, request_timeout: Optional[float] = None) -> bool:
        """
        Check if the sandbox is running.

        :return: `True` if the sandbox is running, `False` otherwise

        Example
        ```python
        sandbox = await AsyncSandbox.create()
        await sandbox.is_running() # Returns True

        await sandbox.kill()
        await sandbox.is_running() # Returns False
        ```
        """
        try:
            r = await self._envd_api.get(
                ENVD_API_HEALTH_ROUTE,
                timeout=self.connection_config.get_request_timeout(request_timeout),
            )

            if r.status_code == 502:
                return False

            err = await ahandle_envd_api_exception(r)

            if err:
                raise err

        except httpx.TimeoutException:
            raise format_request_timeout_error()

        return True

    @classmethod
    async def create(
        cls,
        template: Optional[str] = None,
        timeout: Optional[int] = None,
        metadata: Optional[Dict[str, str]] = None,
        envs: Optional[Dict[str, str]] = None,
        api_key: Optional[str] = None,
        domain: Optional[str] = None,
        debug: Optional[bool] = None,
        request_timeout: Optional[float] = None,
    ):
        """
        Creates a new sandbox.

        This method creates a new sandbox in the async version,
        you have to use this method instead of using the constructor.
        """
        connection_config = ConnectionConfig(
            api_key=api_key,
            domain=domain,
            debug=debug,
            request_timeout=request_timeout,
        )

        sandbox_id = (
            "debug_sandbox_id"
            if connection_config.debug
            else await SandboxApi._create_sandbox(
                template=template or cls.default_template,
                api_key=api_key,
                timeout=timeout or cls.default_sandbox_timeout,
                metadata=metadata,
                domain=domain,
                debug=debug,
                request_timeout=request_timeout,
                env_vars=envs,
            )
        )

        return cls(
            sandbox_id=sandbox_id,
            connection_config=connection_config,
        )

    @classmethod
    async def connect(
        cls,
        sandbox_id: str,
        api_key: Optional[str] = None,
        domain: Optional[str] = None,
        debug: Optional[bool] = None,
    ):
        """
        Connects to an existing Sandbox.
        :param sandbox_id: Sandbox ID
        :param api_key: E2B API Key
        :param domain: E2B Domain (use only if you self-host E2B)
        :param debug: For developing purposes, uses a local sandbox
        :return: Sandbox object

        @example
        ```python
        sandbox = await AsyncSandbox.create()
        sandbox_id = sandbox.sandbox_id

        # Another code block
        same_sandbox = await AsyncSandbox.connect(sandbox_id)
        """
        connection_config = ConnectionConfig(
            api_key=api_key,
            domain=domain,
            debug=debug,
        )

        return cls(
            sandbox_id=sandbox_id,
            connection_config=connection_config,
        )

    async def __aenter__(self):
        return self

    async def __aexit__(self, exc_type, exc_value, traceback):
        await self.kill()

    @overload
    async def kill(self, request_timeout: Optional[float] = None) -> bool: ...

    @overload
    @staticmethod
    async def kill(
        sandbox_id: str,
        api_key: Optional[str] = None,
        domain: Optional[str] = None,
        debug: Optional[bool] = None,
        request_timeout: Optional[float] = None,
    ) -> bool: ...

    @class_method_variant("_cls_kill")
    async def kill(self, request_timeout: Optional[float] = None) -> bool:  # type: ignore
        """
        Kill the sandbox.

        :param request_timeout: Timeout for the request
        :return: `True` if the sandbox was killed, `False` if the sandbox was not found
        """
        config_dict = self.connection_config.__dict__
        config_dict.pop("access_token", None)
        config_dict.pop("api_url", None)

        if request_timeout:
            config_dict["request_timeout"] = request_timeout

        await SandboxApi._cls_kill(
            sandbox_id=self.sandbox_id,
            **self.connection_config.__dict__,
        )

    @overload
    async def set_timeout(
        self,
        timeout: int,
        request_timeout: Optional[float] = None,
    ) -> None: ...

    @overload
    @staticmethod
    async def set_timeout(
        sandbox_id: str,
        timeout: int,
        api_key: Optional[str] = None,
        domain: Optional[str] = None,
        debug: Optional[bool] = None,
        request_timeout: Optional[float] = None,
    ) -> None: ...

    @class_method_variant("_cls_set_timeout")
    async def set_timeout(  # type: ignore
        self,
        timeout: int,
        request_timeout: Optional[float] = None,
    ) -> None:
        """
        Set the sandbox's timeout, after which the sandbox will be automatically killed.
        The sandbox can be kept alive for a maximum of 24 hours from the time of creation.
        If you try to set the timeout to a period, which exceeds the maximum limit, the timeout will be set to the maximum limit.

        :param timeout: Duration in milliseconds. Must be between 0 and 86400000 milliseconds (24 hours).
        :param request_timeout: Timeout for the request
        """
        config_dict = self.connection_config.__dict__
        config_dict.pop("access_token", None)
        config_dict.pop("api_url", None)

        if request_timeout:
            config_dict["request_timeout"] = request_timeout

        await SandboxApi._cls_set_timeout(
            sandbox_id=self.sandbox_id,
            timeout=timeout,
            **self.connection_config.__dict__,
        )<|MERGE_RESOLUTION|>--- conflicted
+++ resolved
@@ -72,13 +72,9 @@
 
     @property
     def pty(self) -> Pty:
-<<<<<<< HEAD
-        """Get a Pty Object"""
-=======
         """
         PTY module for interacting with the sandbox's pseudo-terminal.
         """
->>>>>>> f2bec054
         return self._pty
 
     @property
