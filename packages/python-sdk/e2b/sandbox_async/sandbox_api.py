import urllib.parse

from typing import Optional, Dict, List
from packaging.version import Version

<<<<<<< HEAD
from e2b.sandbox.main import SandboxBase
from e2b.sandbox.sandbox_api import (
    SandboxInfo,
    SandboxPaginatorBase,
    SandboxInfo,
    SandboxQuery,
)
from e2b.exceptions import TemplateException, SandboxException
=======

from e2b.sandbox.sandbox_api import (
    SandboxInfo,
    SandboxApiBase,
    SandboxQuery,
    ListedSandbox,
)
from e2b.exceptions import TemplateException
>>>>>>> 37ec3365
from e2b.api import AsyncApiClient, SandboxCreateResponse
from e2b.api.client.models import NewSandbox, PostSandboxesSandboxIDTimeoutBody
from e2b.api.client.api.sandboxes import (
    get_sandboxes_sandbox_id,
    post_sandboxes_sandbox_id_timeout,
    delete_sandboxes_sandbox_id,
    post_sandboxes,
)
from e2b.api.compatibility import (
    modified_get_v2_sandboxes,
)
from e2b.connection_config import ConnectionConfig, ProxyTypes
from e2b.api import handle_api_exception
from e2b.api.client.models.error import Error
from e2b.api.client.types import UNSET


class AsyncSandboxPaginator(SandboxPaginatorBase):
    """
    Paginator for listing sandboxes.

    Example:
    ```python
    paginator = AsyncSandbox.list()

    while paginator.has_next:
        sandboxes = await paginator.next_items()
        print(sandboxes)
    ```
    """

    async def next_items(self) -> List[SandboxInfo]:
        """
        Returns the next page of sandboxes.

        Call this method only if `has_next` is `True`, otherwise it will raise an exception.

        :returns: List of sandboxes
        """
        if not self.has_next:
            raise Exception("No more items to fetch")

        # Convert filters to the format expected by the API
        metadata: Optional[str] = None
        if self.query and self.query.metadata:
            quoted_metadata = {
                urllib.parse.quote(k): urllib.parse.quote(v)
                for k, v in self.query.metadata.items()
            }
            metadata = urllib.parse.urlencode(quoted_metadata)

        async with AsyncApiClient(
            self._config,
            limits=SandboxBase._limits,
        ) as api_client:
            res = await modified_get_v2_sandboxes.asyncio_detailed(
                client=api_client,
                metadata=metadata if metadata else UNSET,
                state=self.query.state if self.query and self.query.state else UNSET,
                limit=self.limit if self.limit else UNSET,
                next_token=self._next_token if self._next_token else UNSET,
            )

            if res.status_code >= 300:
                raise handle_api_exception(res)

            self._next_token = res.headers.get("x-next-token")
            self._has_next = bool(self._next_token)

            if res.parsed is None:
                return []

            # Check if res.parse is Error
            if isinstance(res.parsed, Error):
                raise SandboxException(f"{res.parsed.message}: Request failed")

            return [SandboxInfo._from_listed_sandbox(sandbox) for sandbox in res.parsed]


class SandboxApi(SandboxBase):
    @classmethod
    def list(
        cls,
        api_key: Optional[str] = None,
        query: Optional[SandboxQuery] = None,
        limit: Optional[int] = None,
        next_token: Optional[str] = None,
        domain: Optional[str] = None,
        debug: Optional[bool] = None,
        request_timeout: Optional[float] = None,
        headers: Optional[Dict[str, str]] = None,
        proxy: Optional[ProxyTypes] = None,
    ) -> AsyncSandboxPaginator:
        """
        List sandboxes with pagination.

        :param api_key: API key to use for authentication, defaults to `E2B_API_KEY` environment variable
        :param query: Filter the list of sandboxes by metadata or state, e.g. `SandboxListQuery(metadata={"key": "value"})` or `SandboxListQuery(state=["paused", "running"])`
        :param limit: Maximum number of sandboxes to return
        :param next_token: Token for pagination
        :param domain: Domain to use for the request, only relevant for self-hosted environments
        :param debug: Enable debug mode, all requested are then sent to localhost
        :param request_timeout: Timeout for the request in **seconds**
        :param headers: Additional headers to send with the request
        :param proxy: Proxy to use for the request

        :returns: AsyncSandboxPaginator
        """
        return AsyncSandboxPaginator(
            query=query,
            api_key=api_key,
            domain=domain,
            debug=debug,
            request_timeout=request_timeout,
            limit=limit,
            next_token=next_token,
            headers=headers,
            proxy=proxy,
        )

<<<<<<< HEAD
=======
        # Convert filters to the format expected by the API
        metadata = None
        if query:
            if query.metadata:
                quoted_metadata = {
                    urllib.parse.quote(k): urllib.parse.quote(v)
                    for k, v in query.metadata.items()
                }
                metadata = urllib.parse.urlencode(quoted_metadata)

        async with AsyncApiClient(
            config,
            limits=SandboxApiBase._limits,
        ) as api_client:
            res = await get_sandboxes.asyncio_detailed(
                client=api_client,
                metadata=metadata,
            )

        if res.status_code >= 300:
            raise handle_api_exception(res)

        if res.parsed is None:
            return []

        return [
            ListedSandbox(
                sandbox_id=sandbox.sandbox_id,
                template_id=sandbox.template_id,
                name=sandbox.alias if isinstance(sandbox.alias, str) else None,
                metadata=(
                    sandbox.metadata if isinstance(sandbox.metadata, dict) else {}
                ),
                state=sandbox.state,
                cpu_count=sandbox.cpu_count,
                memory_mb=sandbox.memory_mb,
                started_at=sandbox.started_at,
                end_at=sandbox.end_at,
            )
            for sandbox in res.parsed
        ]

>>>>>>> 37ec3365
    @classmethod
    async def _cls_get_info(
        cls,
        sandbox_id: str,
        api_key: Optional[str] = None,
        domain: Optional[str] = None,
        debug: Optional[bool] = None,
        request_timeout: Optional[float] = None,
        headers: Optional[Dict[str, str]] = None,
        proxy: Optional[ProxyTypes] = None,
    ) -> SandboxInfo:
        """
        Get the sandbox info.
        :param sandbox_id: Sandbox ID
        :param api_key: API key to use for authentication, defaults to `E2B_API_KEY` environment variable
        :param domain: Domain to use for the request, defaults to `E2B_DOMAIN` environment variable
        :param debug: Debug mode, defaults to `E2B_DEBUG` environment variable
        :param request_timeout: Timeout for the request in **seconds**
        :param headers: Additional headers to send with the request
        :param proxy: Proxy to use for the request

        :return: Sandbox info
        """
        config = ConnectionConfig(
            api_key=api_key,
            domain=domain,
            debug=debug,
            request_timeout=request_timeout,
            headers=headers,
            proxy=proxy,
        )

        async with AsyncApiClient(
            config,
            limits=SandboxBase._limits,
        ) as api_client:
            res = await get_sandboxes_sandbox_id.asyncio_detailed(
                sandbox_id,
                client=api_client,
            )

            if res.status_code >= 300:
                raise handle_api_exception(res)

            if res.parsed is None:
                raise Exception("Body of the request is None")

<<<<<<< HEAD
            # Check if res.parse is Error
            if isinstance(res.parsed, Error):
                raise SandboxException(f"{res.parsed.message}: Cannot parse response")

            return SandboxInfo._from_sandbox_detail(res.parsed)
=======
            return SandboxInfo(
                sandbox_id=res.parsed.sandbox_id,
                sandbox_domain=res.parsed.domain,
                template_id=res.parsed.template_id,
                name=res.parsed.alias if isinstance(res.parsed.alias, str) else None,
                metadata=(
                    res.parsed.metadata if isinstance(res.parsed.metadata, dict) else {}
                ),
                started_at=res.parsed.started_at,
                end_at=res.parsed.end_at,
                envd_version=res.parsed.envd_version,
                _envd_access_token=res.parsed.envd_access_token,
            )
>>>>>>> 37ec3365

    @classmethod
    async def _cls_kill(
        cls,
        sandbox_id: str,
        api_key: Optional[str] = None,
        domain: Optional[str] = None,
        debug: Optional[bool] = None,
        request_timeout: Optional[float] = None,
        headers: Optional[Dict[str, str]] = None,
        proxy: Optional[ProxyTypes] = None,
    ) -> bool:
        config = ConnectionConfig(
            api_key=api_key,
            domain=domain,
            debug=debug,
            request_timeout=request_timeout,
            headers=headers,
            proxy=proxy,
        )

        if config.debug:
            # Skip killing the sandbox in debug mode
            return True

        async with AsyncApiClient(
            config,
            limits=SandboxBase._limits,
        ) as api_client:
            res = await delete_sandboxes_sandbox_id.asyncio_detailed(
                sandbox_id,
                client=api_client,
            )

            if res.status_code == 404:
                return False

            if res.status_code >= 300:
                raise handle_api_exception(res)

            return True

    @classmethod
    async def _cls_set_timeout(
        cls,
        sandbox_id: str,
        timeout: int,
        api_key: Optional[str] = None,
        domain: Optional[str] = None,
        debug: Optional[bool] = None,
        request_timeout: Optional[float] = None,
        headers: Optional[Dict[str, str]] = None,
        proxy: Optional[ProxyTypes] = None,
    ) -> None:
        config = ConnectionConfig(
            api_key=api_key,
            domain=domain,
            debug=debug,
            request_timeout=request_timeout,
            headers=headers,
            proxy=proxy,
        )

        if config.debug:
            # Skip setting the timeout in debug mode
            return

        async with AsyncApiClient(
            config,
            limits=SandboxBase._limits,
        ) as api_client:
            res = await post_sandboxes_sandbox_id_timeout.asyncio_detailed(
                sandbox_id,
                client=api_client,
                body=PostSandboxesSandboxIDTimeoutBody(timeout=timeout),
            )

            if res.status_code >= 300:
                raise handle_api_exception(res)

    @classmethod
    async def _create_sandbox(
        cls,
        template: str,
        timeout: int,
        metadata: Optional[Dict[str, str]] = None,
        env_vars: Optional[Dict[str, str]] = None,
        secure: Optional[bool] = None,
        api_key: Optional[str] = None,
        domain: Optional[str] = None,
        debug: Optional[bool] = None,
        request_timeout: Optional[float] = None,
        headers: Optional[Dict[str, str]] = None,
        proxy: Optional[ProxyTypes] = None,
    ) -> SandboxCreateResponse:
        config = ConnectionConfig(
            api_key=api_key,
            domain=domain,
            debug=debug,
            request_timeout=request_timeout,
            headers=headers,
            proxy=proxy,
        )

        async with AsyncApiClient(
            config,
            limits=SandboxBase._limits,
        ) as api_client:
            res = await post_sandboxes.asyncio_detailed(
                body=NewSandbox(
                    template_id=template,
                    metadata=metadata or {},
                    timeout=timeout,
                    env_vars=env_vars or {},
                    secure=secure or False,
                ),
                client=api_client,
            )

            if res.status_code >= 300:
                raise handle_api_exception(res)

            if res.parsed is None:
                raise Exception("Body of the request is None")

            # Check if res.parse is Error
            if isinstance(res.parsed, Error):
                raise SandboxException(f"{res.parsed.message}: Request failed")

            if Version(res.parsed.envd_version) < Version("0.1.0"):
                await SandboxApi._cls_kill(res.parsed.sandbox_id)
                raise TemplateException(
                    "You need to update the template to use the new SDK. "
                    "You can do this by running `e2b template build` in the directory with the template."
                )

<<<<<<< HEAD
            return SandboxCreateResponse._from_response(res.parsed)
=======
            return SandboxCreateResponse(
                sandbox_id=res.parsed.sandbox_id,
                sandbox_domain=res.parsed.domain,
                envd_version=res.parsed.envd_version,
                envd_access_token=res.parsed.envd_access_token,
            )
>>>>>>> 37ec3365
<|MERGE_RESOLUTION|>--- conflicted
+++ resolved
@@ -3,7 +3,6 @@
 from typing import Optional, Dict, List
 from packaging.version import Version
 
-<<<<<<< HEAD
 from e2b.sandbox.main import SandboxBase
 from e2b.sandbox.sandbox_api import (
     SandboxInfo,
@@ -12,16 +11,6 @@
     SandboxQuery,
 )
 from e2b.exceptions import TemplateException, SandboxException
-=======
-
-from e2b.sandbox.sandbox_api import (
-    SandboxInfo,
-    SandboxApiBase,
-    SandboxQuery,
-    ListedSandbox,
-)
-from e2b.exceptions import TemplateException
->>>>>>> 37ec3365
 from e2b.api import AsyncApiClient, SandboxCreateResponse
 from e2b.api.client.models import NewSandbox, PostSandboxesSandboxIDTimeoutBody
 from e2b.api.client.api.sandboxes import (
@@ -142,51 +131,6 @@
             proxy=proxy,
         )
 
-<<<<<<< HEAD
-=======
-        # Convert filters to the format expected by the API
-        metadata = None
-        if query:
-            if query.metadata:
-                quoted_metadata = {
-                    urllib.parse.quote(k): urllib.parse.quote(v)
-                    for k, v in query.metadata.items()
-                }
-                metadata = urllib.parse.urlencode(quoted_metadata)
-
-        async with AsyncApiClient(
-            config,
-            limits=SandboxApiBase._limits,
-        ) as api_client:
-            res = await get_sandboxes.asyncio_detailed(
-                client=api_client,
-                metadata=metadata,
-            )
-
-        if res.status_code >= 300:
-            raise handle_api_exception(res)
-
-        if res.parsed is None:
-            return []
-
-        return [
-            ListedSandbox(
-                sandbox_id=sandbox.sandbox_id,
-                template_id=sandbox.template_id,
-                name=sandbox.alias if isinstance(sandbox.alias, str) else None,
-                metadata=(
-                    sandbox.metadata if isinstance(sandbox.metadata, dict) else {}
-                ),
-                state=sandbox.state,
-                cpu_count=sandbox.cpu_count,
-                memory_mb=sandbox.memory_mb,
-                started_at=sandbox.started_at,
-                end_at=sandbox.end_at,
-            )
-            for sandbox in res.parsed
-        ]
-
->>>>>>> 37ec3365
     @classmethod
     async def _cls_get_info(
         cls,
@@ -234,27 +178,11 @@
             if res.parsed is None:
                 raise Exception("Body of the request is None")
 
-<<<<<<< HEAD
             # Check if res.parse is Error
             if isinstance(res.parsed, Error):
                 raise SandboxException(f"{res.parsed.message}: Cannot parse response")
 
             return SandboxInfo._from_sandbox_detail(res.parsed)
-=======
-            return SandboxInfo(
-                sandbox_id=res.parsed.sandbox_id,
-                sandbox_domain=res.parsed.domain,
-                template_id=res.parsed.template_id,
-                name=res.parsed.alias if isinstance(res.parsed.alias, str) else None,
-                metadata=(
-                    res.parsed.metadata if isinstance(res.parsed.metadata, dict) else {}
-                ),
-                started_at=res.parsed.started_at,
-                end_at=res.parsed.end_at,
-                envd_version=res.parsed.envd_version,
-                _envd_access_token=res.parsed.envd_access_token,
-            )
->>>>>>> 37ec3365
 
     @classmethod
     async def _cls_kill(
@@ -391,13 +319,4 @@
                     "You can do this by running `e2b template build` in the directory with the template."
                 )
 
-<<<<<<< HEAD
-            return SandboxCreateResponse._from_response(res.parsed)
-=======
-            return SandboxCreateResponse(
-                sandbox_id=res.parsed.sandbox_id,
-                sandbox_domain=res.parsed.domain,
-                envd_version=res.parsed.envd_version,
-                envd_access_token=res.parsed.envd_access_token,
-            )
->>>>>>> 37ec3365
+            return SandboxCreateResponse._from_response(res.parsed)