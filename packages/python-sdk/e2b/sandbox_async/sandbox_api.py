--- conflicted
+++ resolved
@@ -1,9 +1,4 @@
 import urllib.parse
-<<<<<<< HEAD
-from typing import Dict, List, Optional
-
-from e2b.api import AsyncApiClient, SandboxCreateResponse, handle_api_exception
-=======
 from typing import Optional, Dict, List
 from packaging.version import Version
 
@@ -11,7 +6,6 @@
 from e2b.exceptions import TemplateException
 from e2b.api import AsyncApiClient, SandboxCreateResponse
 from e2b.api.client.models import NewSandbox, PostSandboxesSandboxIDTimeoutBody
->>>>>>> e5a3f249
 from e2b.api.client.api.sandboxes import (
     delete_sandboxes_sandbox_id,
     get_sandboxes,
@@ -37,11 +31,7 @@
     async def list(
         cls,
         api_key: Optional[str] = None,
-<<<<<<< HEAD
-        filters: Optional[Dict[str, str]] = None,
-=======
         query: Optional[SandboxQuery] = None,
->>>>>>> e5a3f249
         domain: Optional[str] = None,
         debug: Optional[bool] = None,
         request_timeout: Optional[float] = None,
@@ -50,11 +40,7 @@
         List all running sandboxes.
 
         :param api_key: API key to use for authentication, defaults to `E2B_API_KEY` environment variable
-<<<<<<< HEAD
-        :param filters: Filter the list of sandboxes by metadata, e.g. `{"key": "value"}`, if there are multiple filters they are combined with AND.
-=======
         :param query: Filter the list of sandboxes, e.g. by metadata `SandboxQuery(metadata={"key": "value"})`, if there are multiple filters they are combined with AND.
->>>>>>> e5a3f249
         :param domain: Domain to use for the request, only relevant for self-hosted environments
         :param debug: Enable debug mode, all requested are then sent to localhost
         :param request_timeout: Timeout for the request in **seconds**
@@ -68,14 +54,6 @@
             request_timeout=request_timeout,
         )
 
-<<<<<<< HEAD
-        query = None
-        if filters:
-            filters = {
-                urllib.parse.quote(k): urllib.parse.quote(v) for k, v in filters.items()
-            }
-            query = urllib.parse.urlencode(filters)
-=======
         # Convert filters to the format expected by the API
         metadata = None
         if query:
@@ -85,16 +63,11 @@
                     for k, v in query.metadata.items()
                 }
                 metadata = urllib.parse.urlencode(quoted_metadata)
->>>>>>> e5a3f249
 
         async with AsyncApiClient(config) as api_client:
             res = await get_sandboxes.asyncio_detailed(
                 client=api_client,
-<<<<<<< HEAD
-                query=query,
-=======
                 metadata=metadata,
->>>>>>> e5a3f249
             )
 
         if res.status_code >= 300:
