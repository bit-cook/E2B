import datetime
import urllib.parse

from typing import Optional, Dict, List
from e2b.api.client.models.error import Error
from e2b.api.compatibility import modified_get_v2_sandboxes
from packaging.version import Version

from e2b.sandbox.sandbox_api import (
    SandboxInfo,
    SandboxQuery,
<<<<<<< HEAD
    SandboxPaginatorBase,
)
from e2b.sandbox.main import SandboxBase
=======
    ListedSandbox,
    SandboxMetrics,
)
>>>>>>> 76d62ed0
from e2b.exceptions import TemplateException, SandboxException
from e2b.api import ApiClient, SandboxCreateResponse
from e2b.api.client.models import (
    NewSandbox,
    PostSandboxesSandboxIDTimeoutBody,
    Error,
)
from e2b.api.client.api.sandboxes import (
    get_sandboxes_sandbox_id,
    post_sandboxes_sandbox_id_timeout,
    delete_sandboxes_sandbox_id,
    post_sandboxes,
    get_sandboxes_sandbox_id_metrics,
)
from e2b.connection_config import ConnectionConfig, ProxyTypes
from e2b.api import handle_api_exception
from e2b.api.client.types import UNSET


class SandboxPaginator(SandboxPaginatorBase):
    """
    Paginator for listing sandboxes.

    Example:
    ```python
    paginator = Sandbox.list()

    while paginator.has_next:
        sandboxes = paginator.next_items()
        print(sandboxes)
    ```
    """

    def next_items(self) -> List[SandboxInfo]:
        """
        Returns the next page of sandboxes.

        Call this method only if `has_next` is `True`, otherwise it will raise an exception.

        :returns: List of sandboxes
        """
        if not self.has_next:
            raise Exception("No more items to fetch")

        # Convert filters to the format expected by the API
        metadata: Optional[str] = None
        if self.query and self.query.metadata:
            quoted_metadata = {
                urllib.parse.quote(k): urllib.parse.quote(v)
                for k, v in self.query.metadata.items()
            }
            metadata = urllib.parse.urlencode(quoted_metadata)

        with ApiClient(
            self._config,
            limits=SandboxBase._limits,
        ) as api_client:
            res = modified_get_v2_sandboxes.sync_detailed(
                client=api_client,
                metadata=metadata if metadata else UNSET,
                state=self.query.state if self.query and self.query.state else UNSET,
                limit=self.limit if self.limit else UNSET,
                next_token=self._next_token if self._next_token else UNSET,
            )

            if res.status_code >= 300:
                raise handle_api_exception(res)

            self._next_token = res.headers.get("x-next-token")
            self._has_next = bool(self._next_token)

            if res.parsed is None:
                return []

            # Check if res.parse is Error
            if isinstance(res.parsed, Error):
                raise SandboxException(f"{res.parsed.message}: Cannot parse response")

            return [SandboxInfo._from_listed_sandbox(sandbox) for sandbox in res.parsed]


class SandboxApi(SandboxBase):
    @classmethod
    def list(
        cls,
        api_key: Optional[str] = None,
        query: Optional[SandboxQuery] = None,
        limit: Optional[int] = None,
        next_token: Optional[str] = None,
        domain: Optional[str] = None,
        debug: Optional[bool] = None,
        request_timeout: Optional[float] = None,
        headers: Optional[Dict[str, str]] = None,
        proxy: Optional[ProxyTypes] = None,
    ) -> SandboxPaginator:
        """
        List sandboxes with pagination.

        :param api_key: API key to use for authentication, defaults to `E2B_API_KEY` environment variable
        :param query: Filter the list of sandboxes by metadata or state, e.g. `SandboxListQuery(metadata={"key": "value"})` or `SandboxListQuery(state=["paused", "running"])`
        :param limit: Maximum number of sandboxes to return
        :param next_token: Token for pagination
        :param domain: Domain to use for the request, only relevant for self-hosted environments
        :param debug: Enable debug mode, all requested are then sent to localhost
        :param request_timeout: Timeout for the request in **seconds**
        :param headers: Additional headers to send with the request
        :param proxy: Proxy to use for the request

        :returns: SandboxPaginator
        """
        return SandboxPaginator(
            query=query,
            api_key=api_key,
            domain=domain,
            debug=debug,
            request_timeout=request_timeout,
            limit=limit,
            next_token=next_token,
            headers=headers,
            proxy=proxy,
        )

    @classmethod
    def _cls_get_info(
        cls,
        sandbox_id: str,
        api_key: Optional[str] = None,
        domain: Optional[str] = None,
        debug: Optional[bool] = None,
        request_timeout: Optional[float] = None,
        headers: Optional[Dict[str, str]] = None,
        proxy: Optional[ProxyTypes] = None,
    ) -> SandboxInfo:
        """
        Get the sandbox info.
        :param sandbox_id: Sandbox ID
        :param api_key: API key to use for authentication, defaults to `E2B_API_KEY` environment variable
        :param domain: Domain to use for the request, defaults to `E2B_DOMAIN` environment variable
        :param debug: Debug mode, defaults to `E2B_DEBUG` environment variable
        :param request_timeout: Timeout for the request in **seconds**
        :param headers: Additional headers to send with the request
        :param proxy: Proxy to use for the request

        :return: Sandbox info
        """
        config = ConnectionConfig(
            api_key=api_key,
            domain=domain,
            debug=debug,
            request_timeout=request_timeout,
            headers=headers,
            proxy=proxy,
        )

        with ApiClient(
            config,
            limits=SandboxBase._limits,
        ) as api_client:
            res = get_sandboxes_sandbox_id.sync_detailed(
                sandbox_id,
                client=api_client,
            )

            if res.status_code >= 300:
                raise handle_api_exception(res)

            if res.parsed is None:
                raise Exception("Body of the request is None")

            # Check if res.parse is Error
            if isinstance(res.parsed, Error):
                raise SandboxException(f"{res.parsed.message}: Request failed")

            return SandboxInfo._from_sandbox_detail(res.parsed)

    @classmethod
    def _cls_kill(
        cls,
        sandbox_id: str,
        api_key: Optional[str] = None,
        domain: Optional[str] = None,
        debug: Optional[bool] = None,
        request_timeout: Optional[float] = None,
        headers: Optional[Dict[str, str]] = None,
        proxy: Optional[ProxyTypes] = None,
    ) -> bool:
        config = ConnectionConfig(
            api_key=api_key,
            domain=domain,
            debug=debug,
            request_timeout=request_timeout,
            headers=headers,
            proxy=proxy,
        )

        if config.debug:
            # Skip killing the sandbox in debug mode
            return True

        with ApiClient(
            config,
            limits=SandboxBase._limits,
        ) as api_client:
            res = delete_sandboxes_sandbox_id.sync_detailed(
                sandbox_id,
                client=api_client,
            )

            if res.status_code == 404:
                return False

            if res.status_code >= 300:
                raise handle_api_exception(res)

            return True

    @classmethod
    def _cls_set_timeout(
        cls,
        sandbox_id: str,
        timeout: int,
        api_key: Optional[str] = None,
        domain: Optional[str] = None,
        debug: Optional[bool] = None,
        request_timeout: Optional[float] = None,
        headers: Optional[Dict[str, str]] = None,
        proxy: Optional[ProxyTypes] = None,
    ) -> None:
        config = ConnectionConfig(
            api_key=api_key,
            domain=domain,
            debug=debug,
            request_timeout=request_timeout,
            headers=headers,
            proxy=proxy,
        )

        if config.debug:
            # Skip setting timeout in debug mode
            return

        with ApiClient(
            config,
            limits=SandboxBase._limits,
        ) as api_client:
            res = post_sandboxes_sandbox_id_timeout.sync_detailed(
                sandbox_id,
                client=api_client,
                body=PostSandboxesSandboxIDTimeoutBody(timeout=timeout),
            )

            if res.status_code >= 300:
                raise handle_api_exception(res)

    @classmethod
    def _create_sandbox(
        cls,
        template: str,
        timeout: int,
        metadata: Optional[Dict[str, str]] = None,
        env_vars: Optional[Dict[str, str]] = None,
        secure: Optional[bool] = None,
        api_key: Optional[str] = None,
        domain: Optional[str] = None,
        debug: Optional[bool] = None,
        request_timeout: Optional[float] = None,
        headers: Optional[Dict[str, str]] = None,
        proxy: Optional[ProxyTypes] = None,
    ) -> SandboxCreateResponse:
        config = ConnectionConfig(
            api_key=api_key,
            domain=domain,
            debug=debug,
            request_timeout=request_timeout,
            headers=headers,
            proxy=proxy,
        )

        with ApiClient(
            config,
            limits=SandboxBase._limits,
        ) as api_client:
            res = post_sandboxes.sync_detailed(
                body=NewSandbox(
                    template_id=template,
                    metadata=metadata or {},
                    timeout=timeout,
                    env_vars=env_vars or {},
                    secure=secure or False,
                ),
                client=api_client,
            )

            if res.status_code >= 300:
                raise handle_api_exception(res)

            if res.parsed is None:
                raise Exception("Body of the request is None")

            # Check if res.parse is Error
            if isinstance(res.parsed, Error):
                raise SandboxException(f"{res.parsed.message}: Request failed")

            if Version(res.parsed.envd_version) < Version("0.1.0"):
                SandboxApi._cls_kill(res.parsed.sandbox_id)
                raise TemplateException(
                    "You need to update the template to use the new SDK. "
                    "You can do this by running `e2b template build` in the directory with the template."
                )

<<<<<<< HEAD
            return SandboxCreateResponse._from_response(res.parsed)
=======
            return SandboxCreateResponse(
                sandbox_id=res.parsed.sandbox_id,
                sandbox_domain=res.parsed.domain,
                envd_version=res.parsed.envd_version,
                envd_access_token=res.parsed.envd_access_token,
            )

    @classmethod
    def _cls_get_metrics(
        cls,
        sandbox_id: str,
        start: Optional[datetime.datetime] = None,
        end: Optional[datetime.datetime] = None,
        api_key: Optional[str] = None,
        domain: Optional[str] = None,
        debug: Optional[bool] = None,
        request_timeout: Optional[float] = None,
        headers: Optional[Dict[str, str]] = None,
        proxy: Optional[ProxyTypes] = None,
    ) -> List[SandboxMetrics]:
        config = ConnectionConfig(
            api_key=api_key,
            domain=domain,
            debug=debug,
            request_timeout=request_timeout,
            headers=headers,
            proxy=proxy,
        )

        if config.debug:
            # Skip getting the metrics in debug mode
            return []

        with ApiClient(
            config,
            limits=cls._limits,
        ) as api_client:
            res = get_sandboxes_sandbox_id_metrics.sync_detailed(
                sandbox_id,
                start=int(start.timestamp() * 1000) if start else None,
                end=int(end.timestamp() * 1000) if end else None,
                client=api_client,
            )

            if res.status_code >= 300:
                raise handle_api_exception(res)

            if res.parsed is None:
                return []

            if isinstance(res.parsed, Error):
                raise SandboxException(f"{res.parsed.message}: Request failed")

            # Convert to typed SandboxMetrics objects
            return [
                SandboxMetrics(
                    cpu_count=metric.cpu_count,
                    cpu_used_pct=metric.cpu_used_pct,
                    disk_total=metric.disk_total,
                    disk_used=metric.disk_used,
                    mem_total=metric.mem_total,
                    mem_used=metric.mem_used,
                    timestamp=metric.timestamp,
                )
                for metric in res.parsed
            ]
>>>>>>> 76d62ed0
<|MERGE_RESOLUTION|>--- conflicted
+++ resolved
@@ -9,15 +9,10 @@
 from e2b.sandbox.sandbox_api import (
     SandboxInfo,
     SandboxQuery,
-<<<<<<< HEAD
     SandboxPaginatorBase,
+    SandboxMetrics,
 )
 from e2b.sandbox.main import SandboxBase
-=======
-    ListedSandbox,
-    SandboxMetrics,
-)
->>>>>>> 76d62ed0
 from e2b.exceptions import TemplateException, SandboxException
 from e2b.api import ApiClient, SandboxCreateResponse
 from e2b.api.client.models import (
@@ -328,15 +323,7 @@
                     "You can do this by running `e2b template build` in the directory with the template."
                 )
 
-<<<<<<< HEAD
             return SandboxCreateResponse._from_response(res.parsed)
-=======
-            return SandboxCreateResponse(
-                sandbox_id=res.parsed.sandbox_id,
-                sandbox_domain=res.parsed.domain,
-                envd_version=res.parsed.envd_version,
-                envd_access_token=res.parsed.envd_access_token,
-            )
 
     @classmethod
     def _cls_get_metrics(
@@ -396,5 +383,4 @@
                     timestamp=metric.timestamp,
                 )
                 for metric in res.parsed
-            ]
->>>>>>> 76d62ed0
+            ]