import datetime
import logging
import httpx

from typing import Dict, Optional, overload, List

from packaging.version import Version

from e2b.connection_config import ConnectionConfig, ProxyTypes
from e2b.envd.api import ENVD_API_HEALTH_ROUTE, handle_envd_api_exception
from e2b.exceptions import SandboxException, format_request_timeout_error
<<<<<<< HEAD
from e2b.sandbox.main import SandboxBase
=======
from e2b.sandbox.main import SandboxSetup
from e2b.sandbox.sandbox_api import SandboxMetrics
>>>>>>> 76d62ed0
from e2b.sandbox.utils import class_method_variant
from e2b.sandbox_sync.filesystem.filesystem import Filesystem
from e2b.sandbox_sync.commands.command import Commands
from e2b.sandbox_sync.commands.pty import Pty
from e2b.sandbox_sync.sandbox_api import SandboxApi, SandboxInfo

logger = logging.getLogger(__name__)


class TransportWithLogger(httpx.HTTPTransport):
    def handle_request(self, request):
        url = f"{request.url.scheme}://{request.url.host}{request.url.path}"
        logger.info(f"Request: {request.method} {url}")
        response = super().handle_request(request)

        # data = connect.GzipCompressor.decompress(response.read()).decode()
        logger.info(f"Response: {response.status_code} {url}")

        return response


class Sandbox(SandboxApi):
    """
    E2B cloud sandbox is a secure and isolated cloud environment.

    The sandbox allows you to:
    - Access Linux OS
    - Create, list, and delete files and directories
    - Run commands
    - Run isolated code
    - Access the internet

    Check docs [here](https://e2b.dev/docs).

    Use the `Sandbox()` to create a new sandbox.

    Example:
    ```python
    from e2b import Sandbox

    sandbox = Sandbox()
    ```
    """

    @property
    def files(self) -> Filesystem:
        """
        Module for interacting with the sandbox filesystem.
        """
        return self._filesystem

    @property
    def commands(self) -> Commands:
        """
        Module for running commands in the sandbox.
        """
        return self._commands

    @property
    def pty(self) -> Pty:
        """
        Module for interacting with the sandbox pseudo-terminal.
        """
        return self._pty

    def __init__(
        self,
        template: Optional[str] = None,
        timeout: Optional[int] = None,
        metadata: Optional[Dict[str, str]] = None,
        envs: Optional[Dict[str, str]] = None,
        secure: Optional[bool] = None,
        api_key: Optional[str] = None,
        domain: Optional[str] = None,
        debug: Optional[bool] = None,
        sandbox_id: Optional[str] = None,
        request_timeout: Optional[float] = None,
        proxy: Optional[ProxyTypes] = None,
    ):
        """
        Create a new sandbox.

        By default, the sandbox is created from the default `base` sandbox template.

        :param template: Sandbox template name or ID
        :param timeout: Timeout for the sandbox in **seconds**, default to 300 seconds. Maximum time a sandbox can be kept alive is 24 hours (86_400 seconds) for Pro users and 1 hour (3_600 seconds) for Hobby users
        :param metadata: Custom metadata for the sandbox
        :param envs: Custom environment variables for the sandbox
        :param api_key: E2B API Key to use for authentication, defaults to `E2B_API_KEY` environment variable
        :param request_timeout: Timeout for the request in **seconds**
        :param proxy: Proxy to use for the request and for the **requests made to the returned sandbox**

        :return: sandbox instance for the new sandbox
        """
        if sandbox_id and (metadata is not None or template is not None):
            raise SandboxException(
                "Cannot set metadata or timeout when connecting to an existing sandbox. "
                "Use Sandbox.connect method instead.",
            )

        connection_headers = {}

        sandbox_domain: Optional[str]
        envd_version: Optional[str]
        envd_access_token: Optional[str]

        if debug:
            sandbox_id = "debug_sandbox_id"
        elif sandbox_id is not None:
            info = SandboxApi._cls_get_info(sandbox_id)

            envd_version = info._envd_version
            sandbox_domain = info.sandbox_domain

            if info._envd_access_token:
                envd_access_token = info._envd_access_token
                # TODO: Pass these headers without using the connection config as that will start passing them with all request (even API)—right now we use it for the envd access token!
                connection_headers["X-Access-Token"] = info._envd_access_token
        else:
            info = SandboxApi._create_sandbox(
                template=template or SandboxBase.default_template,
                api_key=api_key,
                timeout=timeout or SandboxBase.default_sandbox_timeout,
                metadata=metadata,
                env_vars=envs,
                domain=domain,
                debug=debug,
                request_timeout=request_timeout,
                secure=secure or False,
                proxy=proxy,
            )
            sandbox_id = info.sandbox_id
            envd_version = info.envd_version
            sandbox_domain = info.sandbox_domain

            if info.envd_access_token:
                envd_access_token = info.envd_access_token
                # TODO: Pass these headers without using the connection config as that will start passing them with all request (even API)—right now we use it for the envd access token!
                connection_headers["X-Access-Token"] = info.envd_access_token

        connection_config = ConnectionConfig(
            api_key=api_key,
            domain=domain,
            debug=debug,
            request_timeout=request_timeout,
            headers=connection_headers,
            proxy=proxy,
        )

        super().__init__(
            sandbox_id=sandbox_id,
            envd_version=envd_version,
            sandbox_domain=sandbox_domain,
            envd_access_token=envd_access_token,
            connection_config=connection_config,
        )

        self._transport = TransportWithLogger(limits=self._limits, proxy=proxy)

        self._envd_api = httpx.Client(
            base_url=self.envd_api_url,
            transport=self._transport,
            headers=self.connection_config.headers,
        )

        self._filesystem = Filesystem(
            self.envd_api_url,
            self._envd_version,
            self.connection_config,
            self._transport._pool,
            self._envd_api,
        )

        self._commands = Commands(
            self.envd_api_url,
            self.connection_config,
            self._transport._pool,
        )

        self._pty = Pty(
            self.envd_api_url,
            self.connection_config,
            self._transport._pool,
        )

    def is_running(self, request_timeout: Optional[float] = None) -> bool:
        """
        Check if the sandbox is running.

        :param request_timeout: Timeout for the request in **seconds**

        :return: `True` if the sandbox is running, `False` otherwise

        Example
        ```python
        sandbox = Sandbox()
        sandbox.is_running() # Returns True

        sandbox.kill()
        sandbox.is_running() # Returns False
        ```
        """
        try:
            r = self._envd_api.get(
                ENVD_API_HEALTH_ROUTE,
                timeout=self.connection_config.get_request_timeout(request_timeout),
            )

            if r.status_code == 502:
                return False

            err = handle_envd_api_exception(r)

            if err:
                raise err

        except httpx.TimeoutException:
            raise format_request_timeout_error()

        return True

    @classmethod
    def connect(
        cls,
        sandbox_id: str,
        api_key: Optional[str] = None,
        domain: Optional[str] = None,
        debug: Optional[bool] = None,
        proxy: Optional[ProxyTypes] = None,
    ):
        """
        Connects to an existing Sandbox.
        With sandbox ID you can connect to the same sandbox from different places or environments (serverless functions, etc).

        :param sandbox_id: Sandbox ID
        :param api_key: E2B API Key to use for authentication, defaults to `E2B_API_KEY` environment variable
        :param proxy: Proxy to use for the request and for the **requests made to the returned sandbox**

        :return: sandbox instance for the existing sandbox

        @example
        ```python
        sandbox = Sandbox()
        sandbox_id = sandbox.sandbox_id

        # Another code block
        same_sandbox = Sandbox.connect(sandbox_id)
        ```
        """

        return cls(
            sandbox_id=sandbox_id,
            api_key=api_key,
            domain=domain,
            debug=debug,
            proxy=proxy,
        )

    def __enter__(self):
        return self

    def __exit__(self, exc_type, exc_value, traceback):
        self.kill()

    @overload
    def kill(  # type: ignore
        self,
        request_timeout: Optional[float] = None,
    ) -> bool:
        """
        Kill the sandbox.

        :param request_timeout: Timeout for the request in **seconds**

        :return: `True` if the sandbox was killed, `False` if the sandbox was not found
        """
        ...

    @overload
    @staticmethod
    def kill(
        sandbox_id: str,
        api_key: Optional[str] = None,
        domain: Optional[str] = None,
        debug: Optional[bool] = None,
        request_timeout: Optional[float] = None,
        proxy: Optional[ProxyTypes] = None,
    ) -> bool:
        """
        Kill the sandbox specified by sandbox ID.

        :param sandbox_id: Sandbox ID
        :param api_key: E2B API Key to use for authentication, defaults to `E2B_API_KEY` environment variable
        :param request_timeout: Timeout for the request in **seconds**
        :param proxy: Proxy to use for the request

        :return: `True` if the sandbox was killed, `False` if the sandbox was not found
        """
        ...

    @class_method_variant("_cls_kill")
    def kill(  # type: ignore
        self,
        request_timeout: Optional[float] = None,
    ) -> bool:
        """
        Kill the sandbox.

        :param request_timeout: Timeout for the request
        :return: `True` if the sandbox was killed, `False` if the sandbox was not found
        """

        return SandboxApi._cls_kill(
            sandbox_id=self.sandbox_id,
            **self.connection_config.get_api_params(request_timeout),
        )

    @overload
    def set_timeout(  # type: ignore
        self,
        timeout: int,
        request_timeout: Optional[float] = None,
    ) -> None:
        """
        Set the timeout of the sandbox.
        After the timeout expires the sandbox will be automatically killed.
        This method can extend or reduce the sandbox timeout set when creating the sandbox or from the last call to `.set_timeout`.

        Maximum time a sandbox can be kept alive is 24 hours (86_400 seconds) for Pro users and 1 hour (3_600 seconds) for Hobby users.

        :param timeout: Timeout for the sandbox in **seconds**
        :param request_timeout: Timeout for the request in **seconds**
        """
        ...

    @overload
    @staticmethod
    def set_timeout(
        sandbox_id: str,
        timeout: int,
        api_key: Optional[str] = None,
        domain: Optional[str] = None,
        debug: Optional[bool] = None,
        request_timeout: Optional[float] = None,
        proxy: Optional[ProxyTypes] = None,
    ) -> None:
        """
        Set the timeout of the sandbox specified by sandbox ID.
        After the timeout expires the sandbox will be automatically killed.
        This method can extend or reduce the sandbox timeout set when creating the sandbox or from the last call to `.set_timeout`.

        Maximum time a sandbox can be kept alive is 24 hours (86_400 seconds) for Pro users and 1 hour (3_600 seconds) for Hobby users.

        :param sandbox_id: Sandbox ID
        :param timeout: Timeout for the sandbox in **seconds**
        :param api_key: E2B API Key to use for authentication, defaults to `E2B_API_KEY` environment variable
        :param request_timeout: Timeout for the request in **seconds**
        :param proxy: Proxy to use for the request
        """
        ...

    @class_method_variant("_cls_set_timeout")
    def set_timeout(  # type: ignore
        self,
        timeout: int,
        request_timeout: Optional[float] = None,
    ) -> None:
        SandboxApi._cls_set_timeout(
            sandbox_id=self.sandbox_id,
            timeout=timeout,
            **self.connection_config.get_api_params(request_timeout),
        )

    @overload
    def get_info(  # type: ignore
        self,
        request_timeout: Optional[float] = None,
    ) -> SandboxInfo:
        """
        Get sandbox information like sandbox ID, template, metadata, started at/end at date.
        :param request_timeout: Timeout for the request in **seconds**
        :return: Sandbox info
        """
        ...

    @overload
    @staticmethod
    def get_info(
        sandbox_id: str,
        api_key: Optional[str] = None,
        domain: Optional[str] = None,
        debug: Optional[bool] = None,
        request_timeout: Optional[float] = None,
        headers: Optional[Dict[str, str]] = None,
        proxy: Optional[ProxyTypes] = None,
    ) -> SandboxInfo:
        """
        Get sandbox information like sandbox ID, template, metadata, started at/end at date.
        :param sandbox_id: Sandbox ID
        :param api_key: E2B API Key to use for authentication, defaults to `E2B_API_KEY` environment variable
        :param domain: E2B domain to use for authentication, defaults to `E2B_DOMAIN` environment variable
        :param debug: Whether to use debug mode, defaults to `E2B_DEBUG` environment variable
        :param request_timeout: Timeout for the request in **seconds**
        :param headers: Custom headers to use for the request
        :param proxy: Proxy to use for the request
        :return: Sandbox info
        """
        ...

    @class_method_variant("_cls_get_info")
    def get_info(  # type: ignore
        self,
        request_timeout: Optional[float] = None,
    ) -> SandboxInfo:
        """
        Get sandbox information like sandbox ID, template, metadata, started at/end at date.
        :param request_timeout: Timeout for the request in **seconds**
        :return: Sandbox info
        """

        return SandboxApi._cls_get_info(
            sandbox_id=self.sandbox_id,
<<<<<<< HEAD
            **self.connection_config.get_api_params(request_timeout),
=======
            **config_dict,
        )

    @overload
    def get_metrics(  # type: ignore
        self,
        start: Optional[datetime.datetime] = None,
        end: Optional[datetime.datetime] = None,
        request_timeout: Optional[float] = None,
    ) -> List[SandboxMetrics]:
        """
        Get the metrics of the current sandbox.

        :param start: Start time for the metrics, defaults to the start of the sandbox
        :param end: End time for the metrics, defaults to current time
        :param request_timeout: Timeout for the request in **seconds**

        :return: List of sandbox metrics containing CPU, memory and disk usage information
        """
        ...

    @overload
    @staticmethod
    def get_metrics(
        sandbox_id: str,
        start: Optional[datetime.datetime] = None,
        end: Optional[datetime.datetime] = None,
        api_key: Optional[str] = None,
        domain: Optional[str] = None,
        debug: Optional[bool] = None,
        request_timeout: Optional[float] = None,
    ) -> List[SandboxMetrics]:
        """
        Get the metrics of the sandbox specified by sandbox ID.

        :param sandbox_id: Sandbox ID
        :param start: Start time for the metrics, defaults to the start of the sandbox
        :param end: End time for the metrics, defaults to current time
        :param api_key: E2B API Key to use for authentication, defaults to `E2B_API_KEY` environment variable
        :param request_timeout: Timeout for the request in **seconds**

        :return: List of sandbox metrics containing CPU, memory and disk usage information
        """
        ...

    @class_method_variant("_cls_get_metrics")
    def get_metrics(  # type: ignore
        self,
        start: Optional[datetime.datetime] = None,
        end: Optional[datetime.datetime] = None,
        request_timeout: Optional[float] = None,
    ) -> List[SandboxMetrics]:
        """
        Get the metrics of the current sandbox.

        :param start: Start time for the metrics, defaults to the start of the sandbox
        :param end: End time for the metrics, defaults to current time
        :param request_timeout: Timeout for the request in **seconds**

        :return: List of sandbox metrics containing CPU, memory and disk usage information
        """
        if self._envd_version:
            if Version(self._envd_version) < Version("0.1.5"):
                raise SandboxException(
                    "Metrics are not supported in this version of the sandbox, please rebuild your template."
                )

            if Version(self._envd_version) < Version("0.2.4"):
                logger.warning(
                    "Disk metrics are not supported in this version of the sandbox, please rebuild the template to get disk metrics."
                )

        config_dict = self.connection_config.__dict__
        config_dict.pop("access_token", None)
        config_dict.pop("api_url", None)
        if request_timeout:
            config_dict["request_timeout"] = request_timeout

        return self._cls_get_metrics(
            sandbox_id=self.sandbox_id,
            start=start,
            end=end,
            **config_dict,
>>>>>>> 76d62ed0
        )<|MERGE_RESOLUTION|>--- conflicted
+++ resolved
@@ -9,12 +9,7 @@
 from e2b.connection_config import ConnectionConfig, ProxyTypes
 from e2b.envd.api import ENVD_API_HEALTH_ROUTE, handle_envd_api_exception
 from e2b.exceptions import SandboxException, format_request_timeout_error
-<<<<<<< HEAD
-from e2b.sandbox.main import SandboxBase
-=======
-from e2b.sandbox.main import SandboxSetup
 from e2b.sandbox.sandbox_api import SandboxMetrics
->>>>>>> 76d62ed0
 from e2b.sandbox.utils import class_method_variant
 from e2b.sandbox_sync.filesystem.filesystem import Filesystem
 from e2b.sandbox_sync.commands.command import Commands
@@ -437,10 +432,7 @@
 
         return SandboxApi._cls_get_info(
             sandbox_id=self.sandbox_id,
-<<<<<<< HEAD
             **self.connection_config.get_api_params(request_timeout),
-=======
-            **config_dict,
         )
 
     @overload
@@ -523,5 +515,4 @@
             start=start,
             end=end,
             **config_dict,
->>>>>>> 76d62ed0
         )