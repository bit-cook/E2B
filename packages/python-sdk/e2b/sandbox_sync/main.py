--- conflicted
+++ resolved
@@ -10,12 +10,8 @@
 from e2b.sandbox_sync.commands.command import Commands
 from e2b.sandbox_sync.commands.pty import Pty
 from e2b.sandbox_sync.filesystem.filesystem import Filesystem
-<<<<<<< HEAD
 from e2b.sandbox_sync.sandbox_api import SandboxApi, SandboxMetrics
 from packaging.version import Version
-=======
-from e2b.sandbox_sync.sandbox_api import SandboxApi
->>>>>>> 0be28d9e
 
 logger = logging.getLogger(__name__)
 
@@ -365,64 +361,15 @@
             **self.connection_config.__dict__,
         )
 
-<<<<<<< HEAD
-    @overload
-    @staticmethod
-    def get_metrics(
-        sandbox_id: str,
-=======
     @classmethod
     def resume(
         cls,
         sandbox_id: str,
         timeout: Optional[int] = None,
->>>>>>> 0be28d9e
-        api_key: Optional[str] = None,
-        domain: Optional[str] = None,
-        debug: Optional[bool] = None,
-        request_timeout: Optional[float] = None,
-<<<<<<< HEAD
-    ) -> List[SandboxMetrics]:
-        """
-        Get the metrics of the sandbox specified by sandbox ID.
-
-        :param sandbox_id: Sandbox ID
-        :param api_key: E2B API Key to use for authentication, defaults to `E2B_API_KEY` environment variable
-        :param request_timeout: Timeout for the request in **seconds**
-
-        :return: List of sandbox metrics containing CPU and memory usage information
-        """
-        ...
-
-    @class_method_variant("_cls_get_metrics")
-    def get_metrics(  # type: ignore
-        self,
-        request_timeout: Optional[float] = None,
-    ) -> List[SandboxMetrics]:
-        """
-        Get the metrics of the sandbox specified by sandbox ID.
-
-        :param request_timeout: Timeout for the request in **seconds**
-
-        :return: List of sandbox metrics containing CPU and memory usage information
-        """
-        if self._envd_version and Version(self._envd_version) < Version("0.1.5"):
-            raise SandboxException(
-                "Metrics are not supported in this version of the sandbox, please rebuild your template."
-            )
-
-        config_dict = self.connection_config.__dict__
-        config_dict.pop("access_token", None)
-        config_dict.pop("api_url", None)
-
-        if request_timeout:
-            config_dict["request_timeout"] = request_timeout
-
-        return SandboxApi._cls_get_metrics(
-            sandbox_id=self.sandbox_id,
-            **self.connection_config.__dict__,
-        )
-=======
+        api_key: Optional[str] = None,
+        domain: Optional[str] = None,
+        debug: Optional[bool] = None,
+        request_timeout: Optional[float] = None,
     ):
         """
         Resume the sandbox.
@@ -479,4 +426,52 @@
         )
 
         return self.sandbox_id
->>>>>>> 0be28d9e
+
+    @overload
+    @staticmethod
+    def get_metrics(
+        sandbox_id: str,
+        api_key: Optional[str] = None,
+        domain: Optional[str] = None,
+        debug: Optional[bool] = None,
+        request_timeout: Optional[float] = None,
+    ) -> List[SandboxMetrics]:
+        """
+        Get the metrics of the sandbox specified by sandbox ID.
+
+        :param sandbox_id: Sandbox ID
+        :param api_key: E2B API Key to use for authentication, defaults to `E2B_API_KEY` environment variable
+        :param request_timeout: Timeout for the request in **seconds**
+
+        :return: List of sandbox metrics containing CPU and memory usage information
+        """
+        ...
+
+    @class_method_variant("_cls_get_metrics")
+    def get_metrics(  # type: ignore
+        self,
+        request_timeout: Optional[float] = None,
+    ) -> List[SandboxMetrics]:
+        """
+        Get the metrics of the sandbox specified by sandbox ID.
+
+        :param request_timeout: Timeout for the request in **seconds**
+
+        :return: List of sandbox metrics containing CPU and memory usage information
+        """
+        if self._envd_version and Version(self._envd_version) < Version("0.1.5"):
+            raise SandboxException(
+                "Metrics are not supported in this version of the sandbox, please rebuild your template."
+            )
+
+        config_dict = self.connection_config.__dict__
+        config_dict.pop("access_token", None)
+        config_dict.pop("api_url", None)
+
+        if request_timeout:
+            config_dict["request_timeout"] = request_timeout
+
+        return SandboxApi._cls_get_metrics(
+            sandbox_id=self.sandbox_id,
+            **self.connection_config.__dict__,
+        )