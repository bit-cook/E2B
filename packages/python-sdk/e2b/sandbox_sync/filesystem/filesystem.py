from io import TextIOBase
from typing import Iterator, List, Literal, Optional, overload
from e2b.sandbox.filesystem.filesystem import WriteData, WriteEntry

import e2b_connect
import httpcore
import httpx
from e2b.connection_config import (
    ConnectionConfig,
    Username,
    KEEPALIVE_PING_HEADER,
    KEEPALIVE_PING_INTERVAL_SEC,
)
from e2b.envd.api import ENVD_API_FILES_ROUTE, handle_envd_api_exception
from e2b.envd.filesystem import filesystem_connect, filesystem_pb2
from e2b.envd.rpc import authentication_header, handle_rpc_exception
from e2b.exceptions import SandboxException
from e2b.sandbox.filesystem.filesystem import EntryInfo, map_file_type
from e2b.sandbox_sync.filesystem.watch_handle import WatchHandle


class Filesystem:
    """
    Manager for interacting with the filesystem in the sandbox.
    """

    def __init__(
        self,
        envd_api_url: str,
        connection_config: ConnectionConfig,
        pool: httpcore.ConnectionPool,
        envd_api: httpx.Client,
    ) -> None:
        self._envd_api_url = envd_api_url
        self._connection_config = connection_config
        self._pool = pool
        self._envd_api = envd_api

        self._rpc = filesystem_connect.FilesystemClient(
            envd_api_url,
            # TODO: Fix and enable compression again — the headers compression is not solved for streaming.
            # compressor=e2b_connect.GzipCompressor,
            pool=pool,
            json=True,
        )

    @overload
    def read(
        self,
        path: str,
        format: Literal["text"] = "text",
        user: Username = "user",
        request_timeout: Optional[float] = None,
    ) -> str: ...

    @overload
    def read(
        self,
        path: str,
        format: Literal["bytes"],
        user: Username = "user",
        request_timeout: Optional[float] = None,
    ) -> bytearray: ...

    @overload
    def read(
        self,
        path: str,
        format: Literal["stream"],
        user: Username = "user",
        request_timeout: Optional[float] = None,
    ) -> Iterator[bytes]: ...

    def read(
        self,
        path: str,
        format: Literal["text", "bytes", "stream"] = "text",
        user: Username = "user",
        request_timeout: Optional[float] = None,
    ):
        """
        Reads a whole file content and returns it in requested format (text by default).

        :param path: Path to the file
        :param format: Format of the file content
        :param user: Run the operation as this user
        :param request_timeout: Timeout for the request
        :return File content in requested format
        """
        r = self._envd_api.get(
            ENVD_API_FILES_ROUTE,
            params={"path": path, "username": user},
            timeout=self._connection_config.get_request_timeout(request_timeout),
        )

        err = handle_envd_api_exception(r)
        if err:
            raise err

        if format == "text":
            return r.text
        elif format == "bytes":
            return bytearray(r.content)
        elif format == "stream":
            return r.iter_bytes()

    @overload
    def write(
        self,
        path: str,
        data: WriteData,
        user: Username = "user",
        request_timeout: Optional[float] = None,
    ) -> EntryInfo:
<<<<<<< HEAD
        """Write to file"""

    @overload
    def write(
        self,
        files: List[WriteEntry],
        user: Optional[Username] = "user",
        path: Optional[str] = None,
        request_timeout: Optional[float] = None,
    ) -> List[EntryInfo]:
        """Write multiple files"""

    def write(
        self,
        path_or_files: str | List[WriteEntry],
        data_or_user: WriteData | Username = "user",
        user_or_request_timeout: Optional[float | Username] = None,
        request_timeout_or_none: Optional[float] = None
    ) -> EntryInfo | List[EntryInfo]:
        """Write to file(s)
=======
        """
        Writes content to a file on the path.
>>>>>>> f2bec054
        When writing to a file that doesn't exist, the file will get created.
        When writing to a file that already exists, the file will get overwritten.
        When writing to a file that's in a directory that doesn't exist, you'll get an error.

        :param path: Path to the file
        :param data: Data to write to the file
        :param user: Run the operation as this user
        :param request_timeout: Timeout for the request
        :return: Information about the written file
        """

        path, write_files, user, request_timeout,  = None, [], "user", None
        if isinstance(path_or_files, str):
            if isinstance(data_or_user, list):
                raise Exception("Cannot specify path with array of files")
            path, write_files, user, request_timeout = \
                path_or_files, [{"path": path_or_files, "data": data_or_user}], user_or_request_timeout or "user", request_timeout_or_none
        else:
            path, write_files, user, request_timeout = \
                None, path_or_files, data_or_user, user_or_request_timeout
        
        if len(write_files) == 0:
            raise Exception("Need at least one file to write")

        # Prepare the files for the multipart/form-data request
        httpx_files = []
        for file in write_files:
            file_path, file_data = file['path'], file['data']
            if isinstance(file_data, str) or isinstance(file_data, bytes):
                httpx_files.append(('file', (file_path, file_data)))
            elif isinstance(file_data, TextIOBase):
                httpx_files.append(('file', (file_path, file_data.read())))
            else:
                raise ValueError(f"Unsupported data type for file {file_path}")

        params = {"username": user}
        if path is not None: params["path"] = path

        r = self._envd_api.post(
            ENVD_API_FILES_ROUTE,
            files=httpx_files,
            params=params,
            timeout=self._connection_config.get_request_timeout(request_timeout),
        )

        err = handle_envd_api_exception(r)
        if err:
            raise err

        write_files = r.json()

        if not isinstance(write_files, list) or len(write_files) == 0:
            raise Exception("Expected to receive information about written file")

        if len(write_files) == 1 and path:
            file = write_files[0]
            return EntryInfo(**file)
        else:
            return [EntryInfo(**file) for file in write_files]

    def list(
        self,
        path: str,
        user: Username = "user",
        request_timeout: Optional[float] = None,
    ) -> List[EntryInfo]:
        """
        Lists entries in a directory.

        :param path: Path to the directory
        :param user: Run the operation as this user
        :param request_timeout: Timeout for the request
        :return: List of entries in the directory
        """
        try:
            res = self._rpc.list_dir(
                filesystem_pb2.ListDirRequest(path=path),
                request_timeout=self._connection_config.get_request_timeout(
                    request_timeout
                ),
                headers=authentication_header(user),
            )

            entries: List[EntryInfo] = []
            for entry in res.entries:
                event_type = map_file_type(entry.type)

                if event_type:
                    entries.append(
                        EntryInfo(name=entry.name, type=event_type, path=entry.path)
                    )

            return entries
        except Exception as e:
            raise handle_rpc_exception(e)

    def exists(
        self,
        path: str,
        user: Username = "user",
        request_timeout: Optional[float] = None,
    ) -> bool:
        """
        Checks if a file or a directory exists.

        :param path: Path to a file or a directory
        :param user Run the operation as this user
        :param request_timeout Timeout for the request
        """
        try:
            self._rpc.stat(
                filesystem_pb2.StatRequest(path=path),
                request_timeout=self._connection_config.get_request_timeout(
                    request_timeout
                ),
                headers=authentication_header(user),
            )
            return True

        except Exception as e:
            if isinstance(e, e2b_connect.ConnectException):
                if e.status == e2b_connect.Code.not_found:
                    return False
            raise handle_rpc_exception(e)

    def remove(
        self,
        path: str,
        user: Username = "user",
        request_timeout: Optional[float] = None,
    ) -> None:
        """
        Removes a file or a directory.
        :param path: Path to a file or a directory
        :param user: Run the operation as this user
        :param request_timeout: Timeout for the request
        """
        try:
            self._rpc.remove(
                filesystem_pb2.RemoveRequest(path=path),
                request_timeout=self._connection_config.get_request_timeout(
                    request_timeout
                ),
                headers=authentication_header(user),
            )
        except Exception as e:
            raise handle_rpc_exception(e)

    def rename(
        self,
        old_path: str,
        new_path: str,
        user: Username = "user",
        request_timeout: Optional[float] = None,
    ) -> EntryInfo:
        """
        Renames a file or directory from one path to another.

        :param old_path Path to the file or directory to move
        :param new_path Path to move the file or directory to
        :param user Run the operation as this user
        :param request_timeout Timeout for the request

        :return: Information about the renamed file or directory
        """
        try:
            r = self._rpc.move(
                filesystem_pb2.MoveRequest(
                    source=old_path,
                    destination=new_path,
                ),
                request_timeout=self._connection_config.get_request_timeout(
                    request_timeout
                ),
                headers=authentication_header(user),
            )

            return EntryInfo(
                name=r.entry.name,
                type=map_file_type(r.entry.type),
                path=r.entry.path,
            )
        except Exception as e:
            raise handle_rpc_exception(e)

    def make_dir(
        self,
        path: str,
        user: Username = "user",
        request_timeout: Optional[float] = None,
    ) -> bool:
        """
        Creates a new directory and all directories along the way if needed on the specified path.

        :param path: Path to a new directory. For example '/dirA/dirB' when creating 'dirB'.
        :param user: Run the operation as this user
        :param request_timeout: Timeout for the request
        :return: True if the directory was created, False if the directory already exists
        """
        try:
            self._rpc.make_dir(
                filesystem_pb2.MakeDirRequest(path=path),
                request_timeout=self._connection_config.get_request_timeout(
                    request_timeout
                ),
                headers=authentication_header(user),
            )

            return True
        except Exception as e:
            if isinstance(e, e2b_connect.ConnectException):
                if e.status == e2b_connect.Code.already_exists:
                    return False
            raise handle_rpc_exception(e)

    def watch(
        self,
        path: str,
        user: Username = "user",
        request_timeout: Optional[float] = None,
        timeout: Optional[float] = 60,
    ) -> WatchHandle:
        """
        Watches directory for filesystem events. The watch will be closed after the timeout.
        To get the events, you need to iterate over the returned WatchHandle.

        :param path: Path to a directory that will be watched
        :param user: Run the operation as this user
        :param request_timeout: Timeout for the request
        :param timeout: Timeout for the watch, after which the watch will be closed
        :return: Watcher handle
        """
        events = self._rpc.watch_dir(
            filesystem_pb2.WatchDirRequest(path=path),
            request_timeout=self._connection_config.get_request_timeout(
                request_timeout
            ),
            timeout=timeout,
            headers={
                **authentication_header(user),
                KEEPALIVE_PING_HEADER: str(KEEPALIVE_PING_INTERVAL_SEC),
            },
        )

        try:
            start_event = events.__next__()

            if not start_event.HasField("start"):
                raise SandboxException(
                    f"Failed to start watch: expected start event, got {start_event}",
                )

            return WatchHandle(events=events)
        except Exception as e:
            raise handle_rpc_exception(e)<|MERGE_RESOLUTION|>--- conflicted
+++ resolved
@@ -112,18 +112,34 @@
         user: Username = "user",
         request_timeout: Optional[float] = None,
     ) -> EntryInfo:
-<<<<<<< HEAD
-        """Write to file"""
+        """
+        Writes content to a file on the path.
+        When writing to a file that doesn't exist, the file will get created.
+        When writing to a file that already exists, the file will get overwritten.
+        When writing to a file that's in a directory that doesn't exist, you'll get an error.
+
+        :param path: Path to the file
+        :param data: Data to write to the file
+        :param user: Run the operation as this user
+        :param request_timeout: Timeout for the request
+        :return: Information about the written file
+        """
 
     @overload
     def write(
         self,
         files: List[WriteEntry],
         user: Optional[Username] = "user",
-        path: Optional[str] = None,
         request_timeout: Optional[float] = None,
     ) -> List[EntryInfo]:
-        """Write multiple files"""
+        """
+        Writes multiple files.
+
+        :param files: list of files to write 
+        :param user: Run the operation as this user
+        :param request_timeout: Timeout for the request
+        :return: Information about the written files
+        """
 
     def write(
         self,
@@ -132,20 +148,11 @@
         user_or_request_timeout: Optional[float | Username] = None,
         request_timeout_or_none: Optional[float] = None
     ) -> EntryInfo | List[EntryInfo]:
-        """Write to file(s)
-=======
         """
         Writes content to a file on the path.
->>>>>>> f2bec054
         When writing to a file that doesn't exist, the file will get created.
         When writing to a file that already exists, the file will get overwritten.
         When writing to a file that's in a directory that doesn't exist, you'll get an error.
-
-        :param path: Path to the file
-        :param data: Data to write to the file
-        :param user: Run the operation as this user
-        :param request_timeout: Timeout for the request
-        :return: Information about the written file
         """
 
         path, write_files, user, request_timeout,  = None, [], "user", None
