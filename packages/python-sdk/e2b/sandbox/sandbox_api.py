from abc import ABC
from dataclasses import dataclass
from typing import Optional, Dict, Union
from datetime import datetime

from e2b.api.client.models.sandbox_detail import SandboxDetail

from e2b.api.client.models import SandboxState
from e2b.connection_config import ConnectionConfig, ProxyTypes
from e2b.api.client.models.listed_sandbox import ListedSandbox
from e2b.api.client.models.sandbox_metric import SandboxMetric as SandboxMetricModel


bytes_to_mib_shift = 20


@dataclass
class SandboxInfo:
    """Information about a sandbox."""

    sandbox_id: str
    """Sandbox ID."""
    sandbox_domain: Optional[str]
    """Domain where the sandbox is hosted."""
    template_id: str
    """Template ID."""
    name: Optional[str]
    """Template name."""
    metadata: Dict[str, str]
    """Saved sandbox metadata."""
    started_at: datetime
    """Sandbox start time."""
    end_at: datetime
    """Sandbox expiration date."""
    state: SandboxState
    """Sandbox state."""
    cpu_count: int
    """Sandbox CPU count."""
    memory_mb: int
    """Sandbox Memory size in MiB."""

    _envd_version: Optional[str]
    """Envd version."""
    _envd_access_token: Optional[str]
    """Envd access token."""

    @classmethod
    def _from_sandbox_data(
        cls,
        sandbox: Union[ListedSandbox, SandboxDetail],
        envd_version: Optional[str] = None,
        envd_access_token: Optional[str] = None,
        sandbox_domain: Optional[str] = None,
    ):
        return cls(
            sandbox_domain=sandbox_domain,
            sandbox_id=sandbox.sandbox_id,
            template_id=sandbox.template_id,
            name=(sandbox.alias if isinstance(sandbox.alias, str) else None),
            metadata=(sandbox.metadata if isinstance(sandbox.metadata, dict) else {}),
            started_at=sandbox.started_at,
            end_at=sandbox.end_at,
            state=sandbox.state,
            cpu_count=sandbox.cpu_count,
            memory_mb=sandbox.memory_mb,
            _envd_version=envd_version,
            _envd_access_token=envd_access_token,
        )

    @classmethod
    def _from_listed_sandbox(cls, listed_sandbox: ListedSandbox):
        return cls._from_sandbox_data(listed_sandbox)

    @classmethod
    def _from_sandbox_detail(cls, sandbox_detail: SandboxDetail):
        return cls._from_sandbox_data(
            sandbox_detail,
            (
                sandbox_detail.envd_version
                if isinstance(sandbox_detail.envd_version, str)
                else None
            ),
            (
                sandbox_detail.envd_access_token
                if isinstance(sandbox_detail.envd_access_token, str)
                else None
            ),
            sandbox_domain=(
                sandbox_detail.domain
                if isinstance(sandbox_detail.domain, str)
                else None
            ),
        )


@dataclass
class SandboxQuery:
    """Query parameters for listing sandboxes."""

    metadata: Optional[dict[str, str]] = None
    """Filter sandboxes by metadata."""

    state: Optional[list[SandboxState]] = None
    """Filter sandboxes by state."""


@dataclass
class SandboxMetrics:
    """Sandbox resource usage metrics"""

    mem_used_mib: int
    """Memory usage in MiB."""
    mem_total_mib: int
    """Total memory available in MiB."""
    timestamp: datetime
    """Timestamp of the metrics."""
    cpu_used_pct: float
    """CPU usage in percentage."""
    cpu_count: int
    """Number of CPU cores."""

    @classmethod
    def _from_model(cls, model: SandboxMetricModel):
        return cls(
            mem_used_mib=model.mem_used >> bytes_to_mib_shift,
            mem_total_mib=model.mem_total >> bytes_to_mib_shift,
            timestamp=model.timestamp,
            cpu_used_pct=model.cpu_used_pct,
            cpu_count=model.cpu_count,
        )


class SandboxPaginatorBase(ABC):
    def __init__(
        self,
        query: Optional[SandboxQuery] = None,
        api_key: Optional[str] = None,
        domain: Optional[str] = None,
        debug: Optional[bool] = None,
        request_timeout: Optional[float] = None,
        limit: Optional[int] = None,
        next_token: Optional[str] = None,
        headers: Optional[Dict[str, str]] = None,
        proxy: Optional[ProxyTypes] = None,
    ):
        self._config = ConnectionConfig(
            api_key=api_key,
            domain=domain,
            debug=debug,
            request_timeout=request_timeout,
            headers=headers,
            proxy=proxy,
        )

        self.query = query
        self.limit = limit

        self._has_next = True
        self._next_token = next_token

    @property
    def has_next(self) -> bool:
        """
        Returns True if there are more items to fetch.
        """
        return self._has_next

<<<<<<< HEAD
    @property
    def next_token(self) -> Optional[str]:
        """
        Returns the next token to use for pagination.
        """
        return self._next_token
=======
@dataclass
class SandboxMetrics:
    """Sandbox metrics."""

    cpu_count: int
    """Number of CPUs."""
    cpu_used_pct: float
    """CPU usage percentage."""
    disk_total: int
    """Total disk space in bytes."""
    disk_used: int
    """Disk used in bytes."""
    mem_total: int
    """Total memory in bytes."""
    mem_used: int
    """Memory used in bytes."""
    timestamp: datetime
    """Timestamp of the metric entry."""


class SandboxApiBase(ABC):
    _limits = Limits(
        max_keepalive_connections=10,
        max_connections=20,
        keepalive_expiry=20,
    )
>>>>>>> 76d62ed0
<|MERGE_RESOLUTION|>--- conflicted
+++ resolved
@@ -8,7 +8,6 @@
 from e2b.api.client.models import SandboxState
 from e2b.connection_config import ConnectionConfig, ProxyTypes
 from e2b.api.client.models.listed_sandbox import ListedSandbox
-from e2b.api.client.models.sandbox_metric import SandboxMetric as SandboxMetricModel
 
 
 bytes_to_mib_shift = 20
@@ -106,28 +105,22 @@
 
 @dataclass
 class SandboxMetrics:
-    """Sandbox resource usage metrics"""
+    """Sandbox metrics."""
 
-    mem_used_mib: int
-    """Memory usage in MiB."""
-    mem_total_mib: int
-    """Total memory available in MiB."""
+    cpu_count: int
+    """Number of CPUs."""
+    cpu_used_pct: float
+    """CPU usage percentage."""
+    disk_total: int
+    """Total disk space in bytes."""
+    disk_used: int
+    """Disk used in bytes."""
+    mem_total: int
+    """Total memory in bytes."""
+    mem_used: int
+    """Memory used in bytes."""
     timestamp: datetime
-    """Timestamp of the metrics."""
-    cpu_used_pct: float
-    """CPU usage in percentage."""
-    cpu_count: int
-    """Number of CPU cores."""
-
-    @classmethod
-    def _from_model(cls, model: SandboxMetricModel):
-        return cls(
-            mem_used_mib=model.mem_used >> bytes_to_mib_shift,
-            mem_total_mib=model.mem_total >> bytes_to_mib_shift,
-            timestamp=model.timestamp,
-            cpu_used_pct=model.cpu_used_pct,
-            cpu_count=model.cpu_count,
-        )
+    """Timestamp of the metric entry."""
 
 
 class SandboxPaginatorBase(ABC):
@@ -165,38 +158,9 @@
         """
         return self._has_next
 
-<<<<<<< HEAD
     @property
     def next_token(self) -> Optional[str]:
         """
         Returns the next token to use for pagination.
         """
-        return self._next_token
-=======
-@dataclass
-class SandboxMetrics:
-    """Sandbox metrics."""
-
-    cpu_count: int
-    """Number of CPUs."""
-    cpu_used_pct: float
-    """CPU usage percentage."""
-    disk_total: int
-    """Total disk space in bytes."""
-    disk_used: int
-    """Disk used in bytes."""
-    mem_total: int
-    """Total memory in bytes."""
-    mem_used: int
-    """Memory used in bytes."""
-    timestamp: datetime
-    """Timestamp of the metric entry."""
-
-
-class SandboxApiBase(ABC):
-    _limits = Limits(
-        max_keepalive_connections=10,
-        max_connections=20,
-        keepalive_expiry=20,
-    )
->>>>>>> 76d62ed0
+        return self._next_token