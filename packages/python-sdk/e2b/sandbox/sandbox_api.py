--- conflicted
+++ resolved
@@ -29,25 +29,6 @@
     """Sandbox start time."""
     end_at: datetime
     """Sandbox expiration date."""
-<<<<<<< HEAD
-=======
-    envd_version: Optional[str]
-    """Envd version."""
-    _envd_access_token: Optional[str]
-    """Envd access token."""
-
-
-@dataclass
-class ListedSandbox:
-    """Information about a sandbox."""
-
-    sandbox_id: str
-    """Sandbox ID."""
-    template_id: str
-    """Template ID."""
-    name: Optional[str]
-    """Template Alias."""
->>>>>>> 37ec3365
     state: SandboxState
     """Sandbox state."""
     cpu_count: int
@@ -66,12 +47,11 @@
         sandbox: Union[ListedSandbox, SandboxDetail],
         envd_version: Optional[str] = None,
         envd_access_token: Optional[str] = None,
+        sandbox_domain: Optional[str] = None,
     ):
         return cls(
-            sandbox_id=SandboxBase._get_sandbox_id(
-                sandbox.sandbox_id,
-                sandbox.client_id,
-            ),
+            sandbox_domain=sandbox_domain,
+            sandbox_id=sandbox.sandbox_id,
             template_id=sandbox.template_id,
             name=(sandbox.alias if isinstance(sandbox.alias, str) else None),
             metadata=(sandbox.metadata if isinstance(sandbox.metadata, dict) else {}),
@@ -102,8 +82,12 @@
                 if isinstance(sandbox_detail.envd_access_token, str)
                 else None
             ),
+            sandbox_domain=(
+                sandbox_detail.domain
+                if isinstance(sandbox_detail.domain, str)
+                else None
+            ),
         )
-
 
 
 @dataclass
@@ -161,7 +145,6 @@
         self._has_next = True
         self._next_token = next_token
 
-<<<<<<< HEAD
     @property
     def has_next(self) -> bool:
         """
@@ -174,12 +157,4 @@
         """
         Returns the next token to use for pagination.
         """
-        return self._next_token
-=======
-class SandboxApiBase(ABC):
-    _limits = Limits(
-        max_keepalive_connections=10,
-        max_connections=20,
-        keepalive_expiry=20,
-    )
->>>>>>> 37ec3365
+        return self._next_token