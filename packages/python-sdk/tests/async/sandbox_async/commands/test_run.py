--- conflicted
+++ resolved
@@ -18,10 +18,6 @@
     cmd = await async_sandbox.commands.run(f'echo "{text}"')
 
     assert cmd.exit_code == 0
-<<<<<<< HEAD
-
-=======
->>>>>>> 0be28d9e
     assert cmd.stdout == f"{text}\n"
 
 
