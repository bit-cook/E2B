--- conflicted
+++ resolved
@@ -10,12 +10,7 @@
 
 import Agent from './Agent'
 import Envs from './Envs'
-<<<<<<< HEAD
-import Context from './Context'
-import Deploy from './Deploy'
 import Model from './Model'
-=======
->>>>>>> 626eebf6
 
 export interface Props {
   project: projects
@@ -26,14 +21,9 @@
 export enum MenuSection {
   Agent = 'Agent',
   Envs = 'Envs',
-<<<<<<< HEAD
-  Context = 'Context',
-  Deploy = 'Deploy',
   Model = 'Model',
-=======
   // Context = 'Context',
   // Deploy = 'Deploy',
->>>>>>> 626eebf6
 }
 
 const apiHost = process.env.NODE_ENV === 'development'
