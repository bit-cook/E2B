<<<<<<< HEAD
import {
  useEffect,
} from 'react'
import hljs from 'highlight.js'
=======
import { Log } from 'db/types'
>>>>>>> 95926609
import {
  Code2,
  Package,
  TerminalSquare,
  Wrench,
<<<<<<< HEAD
=======
  Loader,
>>>>>>> 95926609
} from 'lucide-react'
import { ReactMarkdown } from 'react-markdown/lib/react-markdown'

import { Log } from 'db/types'

function getToolIcon(toolName: string) {
  switch (toolName) {
    case 'InstallNPMDependencies':
      return <Package size="16px" />
    case 'RunJavaScriptCode':
      return <Code2 size="16px" />
    case 'CurlJavaScriptServer':
      return <TerminalSquare size="16px" />
    default:
      return <Wrench size="16px" />
  }
}

export interface Props {
  log: Log
}

function LogEntry({ log }: Props) {
  useEffect(function highlightCode() {
    if (log.type === 'tool' && log.name === 'RunJavaScriptCode') {
      hljs.highlightAll()
    }
  }, [log])
  return (
    <div className="
      rounded-lg
      p-3
      border
    ">
      {log.type === 'thought' &&
        <div className="
        italic
        text-slate-400
        ">
          <ReactMarkdown>
            {log.content}
          </ReactMarkdown>
        </div>
      }
      {log.type === 'tool' &&
        <>
          <div className="
            flex
            justify-between
            items-center
          ">
            <div className="
            flex
            items-center
            space-x-2
          ">
              {getToolIcon(log.name)}
              <div className="font-medium">
                {log.name}
              </div>
            </div>
            {log.output === undefined &&
              <Loader size="16px" className="text-slate-400 animate-spin" />
            }
          </div>
          {log.input.trim() &&
            <div className="
              border-t
              mt-2
              pt-2
            "
            >
              <pre>
                <ReactMarkdown>
                  {log.input}
                </ReactMarkdown>
              </pre>
            </div>
          }
          {log.output?.trim() &&
            <div className="
              border-t
              mt-2
              pt-2
            "
            >
              <ReactMarkdown>
                {log.output}
              </ReactMarkdown>
            </div>
          }
        </>
      }
    </div>
  )
}

export default LogEntry<|MERGE_RESOLUTION|>--- conflicted
+++ resolved
@@ -1,24 +1,17 @@
-<<<<<<< HEAD
 import {
   useEffect,
 } from 'react'
 import hljs from 'highlight.js'
-=======
 import { Log } from 'db/types'
->>>>>>> 95926609
 import {
   Code2,
   Package,
   TerminalSquare,
   Wrench,
-<<<<<<< HEAD
-=======
   Loader,
->>>>>>> 95926609
 } from 'lucide-react'
 import { ReactMarkdown } from 'react-markdown/lib/react-markdown'
 
-import { Log } from 'db/types'
 
 function getToolIcon(toolName: string) {
   switch (toolName) {
