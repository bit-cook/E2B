import { AgentLogs, LogFile } from 'utils/agentLogs'
import testLogs from './logfile.json'

export interface Props {
  logFile: LogFile & { content: AgentLogs }
}

<<<<<<< HEAD
function LogFile({
  logFile,
  logs,
}: Props) {
=======
function LogFile() {
  const logFile: Props['logFile'] = {
    id: 'test',
    name: 'test.json',
    content: testLogs as any as AgentLogs,
  }

>>>>>>> 0b810ac6
  return (
    <main className="overflow-hidden flex flex-col max-h-full">
      <header className="flex items-center justify-between p-4 sm:p-6 lg:px-8">
        <h1 className="text-2xl font-semibold leading-7 text-white">Logs</h1>
      </header>

    </main>
  )
}

export default LogFile<|MERGE_RESOLUTION|>--- conflicted
+++ resolved
@@ -5,12 +5,6 @@
   logFile: LogFile & { content: AgentLogs }
 }
 
-<<<<<<< HEAD
-function LogFile({
-  logFile,
-  logs,
-}: Props) {
-=======
 function LogFile() {
   const logFile: Props['logFile'] = {
     id: 'test',
@@ -18,7 +12,6 @@
     content: testLogs as any as AgentLogs,
   }
 
->>>>>>> 0b810ac6
   return (
     <main className="overflow-hidden flex flex-col max-h-full">
       <header className="flex items-center justify-between p-4 sm:p-6 lg:px-8">
