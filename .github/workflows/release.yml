name: Release

on:
  push:
    branches:
      - main

concurrency:
  group: ${{ github.workflow }}-${{ github.ref }}

permissions:
  id-token: write
  contents: write

jobs:
  changes:
    name: Repository changes
    runs-on: ubuntu-22.04
    outputs:
      get-version: ${{ steps.getversion.outputs.version }}
      cluster-disk-image: ${{ steps.filter.outputs.cluster-disk-image }}
      api: ${{ steps.filter.outputs.api }}
      envd: ${{ steps.filter.outputs.envd }}
      fc-kernels: ${{ steps.filter.outputs.fc-kernels }}
<<<<<<< HEAD
      fc-versions: ${{ steps.filter.outputs.fc-versions }}
=======
>>>>>>> 325b96fc
      template-delete-task-driver: ${{ steps.filter.outputs.template-delete-task-driver }}
      env-instance-task-driver: ${{ steps.filter.outputs.env-instance-task-driver }}
      env-build-task-driver: ${{ steps.filter.outputs.env-build-task-driver }}
      version: ${{ steps.filter.outputs.version }}
    steps:
      - name: Checkout repository
        uses: actions/checkout@v3
        with:
          fetch-depth: 0

      - name: Get the last release
        id: last_release
        uses: cardinalby/git-get-release-action@v1
        env:
          GITHUB_TOKEN: ${{ github.token }}
        with:
          latest: true
          prerelease: false
          draft: false

      - name: Find changes since the last release
        uses: dorny/paths-filter@v2
        id: filter
        with:
          base: ${{ steps.last_release.outputs.tag_name }}
          filters: |
            cluster-disk-image:
              - 'packages/cluster-disk-image/**'
              - '.github/workflows/cluster-disk-image.yml'
            api:
              - 'packages/shared/**'
              - 'packages/api/**'
              - '.github/workflows/api.yml'
              - 'api.Dockerfile'
              - '.dockerignore'
            envd:
              - 'packages/shared/**'
              - 'packages/envd/**'
              - '.github/workflows/envd.yml'
            env-instance-task-driver:
              - 'packages/shared/**'
              - 'packages/env-instance-task-driver/**'
              - '.github/workflows/env-instance-task-driver.yml'
            env-build-task-driver:
              - 'packages/shared/**'
              - 'packages/env-build-task-driver/**'
              - '.github/workflows/env-build-task-driver.yml'
            template-delete-task-driver:
              - 'packages/shared/**'
              - 'packages/template-delete-task-driver/**'
              - '.github/workflows/template-delete-task-driver.yml'
            fc-kernels:
              - 'packages/fc-kernels/**'
              - '.github/workflows/fc-kernels.yml'
            fc-versions:
              - 'packages/fc-versions/**'
              - '.github/workflows/fc-versions.yml'
            version:
              - 'VERSION'

      - name: Read Version file
        id: getversion
        run: echo "::set-output name=version::$(cat VERSION)"

  env-instance-task-driver:
    name: Env instance task driver
    needs: changes
    if: |
      always() &&
      needs.changes.outputs.version == 'true' &&
      needs.changes.outputs.env-instance-task-driver == 'true'
    uses: ./.github/workflows/env-instance-task-driver.yml
    secrets:
      workload_identity_provider: ${{ secrets.E2B_WORKLOAD_IDENTITY_PROVIDER }}
      service_account_email: ${{ secrets.E2B_SERVICE_ACCOUNT_EMAIL }}
      gcp_project_id: ${{ secrets.E2B_GCP_PROJECT_ID}}

  env-build-task-driver:
    name: Env build task driver
    needs: changes
    if: |
      always() &&
      needs.changes.outputs.version == 'true' &&
      needs.changes.outputs.env-build-task-driver == 'true'
    uses: ./.github/workflows/env-build-task-driver.yml
    secrets:
      workload_identity_provider: ${{ secrets.E2B_WORKLOAD_IDENTITY_PROVIDER }}
      service_account_email: ${{ secrets.E2B_SERVICE_ACCOUNT_EMAIL }}
      gcp_project_id: ${{ secrets.E2B_GCP_PROJECT_ID }}

  template-delete-task-driver:
    name: Template delete task driver
    needs: changes
    if: |
      always() &&
      needs.changes.outputs.version == 'true' &&
      needs.changes.outputs.template-delete-task-driver == 'true'
    uses: ./.github/workflows/template-delete-task-driver.yml
    secrets:
      workload_identity_provider: ${{ secrets.E2B_WORKLOAD_IDENTITY_PROVIDER }}
      service_account_email: ${{ secrets.E2B_SERVICE_ACCOUNT_EMAIL }}
      gcp_project_id: ${{ secrets.E2B_GCP_PROJECT_ID }}

  cluster-disk-image:
    name: Cluster disk image
    needs: changes
    if: |
      always() &&
      needs.changes.outputs.version == 'true' &&
      needs.changes.outputs.cluster-disk-image == 'true'
    uses: ./.github/workflows/cluster-disk-image.yml
    secrets:
      workload_identity_provider: ${{ secrets.E2B_WORKLOAD_IDENTITY_PROVIDER }}
      service_account_email: ${{ secrets.E2B_SERVICE_ACCOUNT_EMAIL }}

  envd:
    name: Env Daemon
    needs: changes
    if: |
      always() &&
      needs.changes.outputs.version == 'true' &&
      needs.changes.outputs.envd == 'true'
    uses: ./.github/workflows/envd.yml
    secrets:
      workload_identity_provider: ${{ secrets.E2B_WORKLOAD_IDENTITY_PROVIDER }}
      service_account_email: ${{ secrets.E2B_SERVICE_ACCOUNT_EMAIL }}
      gcp_project_id: ${{ secrets.E2B_GCP_PROJECT_ID }}
      version: ${{ needs.changes.outputs.get-version }}

  api:
    name: API image
    needs: changes
    if: |
      always() &&
      needs.changes.outputs.version == 'true' &&
      needs.changes.outputs.api == 'true'
    uses: ./.github/workflows/api.yml
    secrets:
      workload_identity_provider: ${{ secrets.E2B_WORKLOAD_IDENTITY_PROVIDER }}
      service_account_email: ${{ secrets.E2B_SERVICE_ACCOUNT_EMAIL }}
      gcp_project_id: ${{ secrets.E2B_GCP_PROJECT_ID }}

  fc-kernels:
    name: FC Kernels
    needs: changes
    if: |
      always() &&
      needs.changes.outputs.version == 'true' &&
      needs.changes.outputs.fc-kernels == 'true'
    uses: ./.github/workflows/fc-kernels.yml
    secrets:
      workload_identity_provider: ${{ secrets.E2B_WORKLOAD_IDENTITY_PROVIDER }}
      service_account_email: ${{ secrets.E2B_SERVICE_ACCOUNT_EMAIL }}
      gcp_project_id: ${{ secrets.E2B_GCP_PROJECT_ID }}

  fc-versions:
    name: FC Versions
    needs: changes
    if: |
      always() &&
      needs.changes.outputs.version == 'true' &&
      needs.changes.outputs.fc-versions == 'true'
    uses: ./.github/workflows/fc-versions.yml
    secrets:
      workload_identity_provider: ${{ secrets.E2B_WORKLOAD_IDENTITY_PROVIDER }}
      service_account_email: ${{ secrets.E2B_SERVICE_ACCOUNT_EMAIL }}
      gcp_project_id: ${{ secrets.E2B_GCP_PROJECT_ID }}

  terraform:
    name: Terraform
    needs:
      [
        changes,
        cluster-disk-image,
        fc-kernels,
        fc-versions,
        api,
        envd,
        env-instance-task-driver,
        template-delete-task-driver,
        env-build-task-driver,
      ]
    if: |
      always() &&
      needs.changes.outputs.version == 'true' &&
      needs.changes.result == 'success' &&
      (needs.cluster-disk-image.result == 'success' || needs.cluster-disk-image.result == 'skipped') &&
      (needs.envd.result == 'success' || needs.envd.result == 'skipped') &&
      (needs.fc-kernels.result == 'success' || needs.fc-kernels.result == 'skipped') &&
      (needs.fc-versions.result == 'success' || needs.fc-versions.result == 'skipped') &&
      (needs.env-instance-task-driver.result == 'success' || needs.env-instance-task-driver.result == 'skipped') &&
      (needs.env-build-task-driver.result == 'success' || needs.env-build-task-driver.result == 'skipped') &&
      (needs.template-delete-task-driver.result == 'success' || needs.template-delete-task-driver.result == 'skipped') &&
      (needs.api.result == 'success' || needs.api.result == 'skipped')
    uses: ./.github/workflows/terraform.yml
    secrets:
      workload_identity_provider: ${{ secrets.E2B_WORKLOAD_IDENTITY_PROVIDER }}
      service_account_email: ${{ secrets.E2B_SERVICE_ACCOUNT_EMAIL }}
      client_machine_type: ${{ secrets.CLIENT_MACHINE_TYPE }}
      client_cluster_size: ${{ secrets.CLIENT_CLUSTER_SIZE }}
      server_machine_type: ${{ secrets.SERVER_MACHINE_TYPE }}
      server_cluster_size: ${{ secrets.SERVER_CLUSTER_SIZE }}
      gcp_region: ${{ secrets.E2B_GCP_REGION }}
      gcp_zone: ${{ secrets.E2B_GCP_ZONE }}
      gcp_project_id: ${{ secrets.E2B_GCP_PROJECT_ID }}
      domain_name: ${{ secrets.E2B_DOMAIN_NAME }}
      terraform_prefix: ${{ secrets.E2B_TERRAFORM_PREFIX }}
      terraform_state_bucket: ${{ secrets.E2B_TERRAFORM_STATE_BUCKET }}

  # The last successful release is used for determining which changed and what should be deployed in this release.
  release:
    name: Release
    needs: [changes, terraform]
    if: |
      always() &&
      needs.terraform.result == 'success' &&
      needs.changes.outputs.version == 'true'
    runs-on: ubuntu-22.04
    steps:
      - name: Create release
        uses: ncipollo/release-action@v1
        with:
          name: API v${{ needs.changes.outputs.get-version }}
          tag: v${{ needs.changes.outputs.get-version }}
          commit: main
          generateReleaseNotes: true<|MERGE_RESOLUTION|>--- conflicted
+++ resolved
@@ -22,10 +22,7 @@
       api: ${{ steps.filter.outputs.api }}
       envd: ${{ steps.filter.outputs.envd }}
       fc-kernels: ${{ steps.filter.outputs.fc-kernels }}
-<<<<<<< HEAD
       fc-versions: ${{ steps.filter.outputs.fc-versions }}
-=======
->>>>>>> 325b96fc
       template-delete-task-driver: ${{ steps.filter.outputs.template-delete-task-driver }}
       env-instance-task-driver: ${{ steps.filter.outputs.env-instance-task-driver }}
       env-build-task-driver: ${{ steps.filter.outputs.env-build-task-driver }}
