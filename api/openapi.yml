openapi: 3.0.0
info:
  version: 1.0.0
  title: Devbook
  description: Devbook API

servers:
  - url: https://ondevbook.com/
    description: API endpoint
  - url: https://{sessionID}-{clientID}.ondevbook.com/
    description: Session endpoint without specified port
    variables:
      sessionID:
        description: ID of the session
        default: _sessionID
      clientID:
        description: ID of the client
        default: _clientID
  - url: https://{port}-{sessionID}-{clientID}.ondevbook.com/
    description: Session endpoint with specificed port
    variables:
      sessionID:
        description: ID of the session
        default: _sessionID
      clientID:
        description: ID of the client
        default: _clientID
      port:
        description: Port to connect to
        default: "8080"

#security:
#- ApiKeyAuth: [] # Use the same name as under securitySchemes

tags:
  - name: sessions
    description: Managing VM sessions
  - name: envs
    description: Environment for VM

components:
  #securitySchemes:
  #  ApiKeyAuth: # Arbitrary name for the security scheme
  #    type: apiKey
  #    in: query # Can be 'header', 'query' or 'cookie'
  #    name: API_KEY # Name of the header, query parameter or cookie
  schemas:
    # Enums
    Template:
      type: string
      enum:
        - Nodejs
        - Golang
        - Bash
        - Python
    EnvironmentState:
      type: string
      enum:
        - Building
        - Failed
        - Done

    # Environment
    NewEnvironment:
      required:
        - template
        - deps
      properties:
        template:
          $ref: "#/components/schemas/Template"
        deps:
          type: array
          items:
            type: string
    EnvironmentStateUpdate:
      required:
        - state
      properties:
        state:
          $ref: "#/components/schemas/EnvironmentState"

    # Session
    NewSession:
      required:
        - codeSnippetID
      properties:
        editEnabled:
          type: boolean
          default: false
          description: Option determining if the session is a shared persistent edit session
        codeSnippetID:
          type: string
          description: Identifier of a code snippet which which is the environment associated
    Session:
      required:
        - sessionID
        - clientID
        - editEnabled
        - codeSnippetID
      properties:
        codeSnippetID:
          type: string
          description: Identifier of a code snippet which which is the environment associated
        editEnabled:
          type: boolean
          description: Information if the session is a shared persistent edit session
        sessionID:
          type: string
          description: Identifier of the session
        clientID:
          type: string
          description: Identifier of the client

    # Errors
    Error:
      required:
        - code
        - message
      properties:
        code:
          type: integer
          format: int32
          description: Error code
        message:
          type: string
          description: Error

paths:
  /health:
    get:
      description: Health check
      responses:
        200:
          description: Request was successful
  /sessions:
    get:
      description: List all sessions
      tags:
        - sessions
      responses:
        200:
          description: Successfully returned all sessions
          content:
            application/json:
              schema:
                type: array
                items:
                  allOf:
                    - $ref: "#/components/schemas/Session"
        500:
          description: Error listing sessions
          content:
            application/json:
              schema:
                $ref: "#/components/schemas/Error"

    post:
      description: Create a session on the server
      tags:
        - sessions
      requestBody:
        required: true
        content:
          application/json:
            schema:
              $ref: "#/components/schemas/NewSession"
      responses:
        201:
          description: Successfully created a session
          content:
            application/json:
              schema:
                $ref: "#/components/schemas/Session"
        400:
          description: Bad request
          content:
            application/json:
              schema:
                $ref: "#/components/schemas/Error"
        500:
          description: Error creating session
          content:
            application/json:
              schema:
                $ref: "#/components/schemas/Error"

  /sessions/{sessionID}:
    delete:
      description: Delete a session on the server
      tags:
        - sessions
      parameters:
        - name: sessionID
          in: path
          required: true
          schema:
            type: string
      responses:
        204:
          description: Successfully deleted the session
        500:
          description: Error deleting the session
          content:
            application/json:
              schema:
                $ref: "#/components/schemas/Error"

  /sessions/{sessionID}/refresh:
<<<<<<< HEAD
    post:
=======
    put:
>>>>>>> bb7ba358
      description: Refresh the session extending its time to live
      tags:
        - sessions
      parameters:
        - name: sessionID
          in: path
          required: true
          schema:
            type: string
      responses:
        204:
          description: Successfully refreshed the session
        404:
          description: Error refreshing session - session not found
          content:
            application/json:
              schema:
                $ref: "#/components/schemas/Error"

  /envs/{codeSnippetID}:
    post:
      description: Create a new env for a code snippet
      tags:
        - envs
      parameters:
        - name: codeSnippetID
          in: path
          required: true
          schema:
            type: string
      requestBody:
        required: true
        content:
          application/json:
            schema:
              $ref: "#/components/schemas/NewEnvironment"
      responses:
        204:
          description: Successfully created an environment
        400:
          description: Cannot create a new environment
          content:
            application/json:
              schema:
                $ref: "#/components/schemas/Error"
        500:
          description: Server error when creating new environment
          content:
            application/json:
              schema:
                $ref: "#/components/schemas/Error"
    delete:
      description: Delete the code snippet environment
      tags:
        - envs
      parameters:
        - name: codeSnippetID
          in: path
          required: true
          schema:
            type: string
      responses:
        204:
          description: Successfully deleted the environment
        400:
          description: Cannot delete the environment
          content:
            application/json:
              schema:
                $ref: "#/components/schemas/Error"
        500:
          description: Server error when deleting the environment
          content:
            application/json:
              schema:
                $ref: "#/components/schemas/Error"
<<<<<<< HEAD
    patch:
      description: Update the environment of the code snippet to match the edit environment
=======
  /envs/{codeSnippetID}/publish:
    post:
      description: Publish the edit environment of the code snippet
>>>>>>> bb7ba358
      tags:
        - envs
      parameters:
        - name: codeSnippetID
          in: path
          required: true
          schema:
            type: string
      responses:
        204:
<<<<<<< HEAD
          description: Updated the edit environment for code snippet
        500:
          description: Error updating the edit environment
=======
          description: Publishing the edit environment for code snippet
        500:
          description: Error publishing the edit environment
>>>>>>> bb7ba358
          content:
            application/json:
              schema:
                $ref: "#/components/schemas/Error"
<<<<<<< HEAD

=======
>>>>>>> bb7ba358
  /envs/{codeSnippetID}/state:
    put:
      description: Update the state of the environment
      tags:
        - envs
      parameters:
        - name: codeSnippetID
          in: path
          required: true
          schema:
            type: string
      requestBody:
        required: true
        content:
          application/json:
            schema:
              $ref: "#/components/schemas/EnvironmentStateUpdate"
      responses:
        204:
          description: Publishing the edit environment for code snippet
        400:
          description: Error publishing the edit environment
          content:
            application/json:
              schema:
                $ref: "#/components/schemas/Error"<|MERGE_RESOLUTION|>--- conflicted
+++ resolved
@@ -206,11 +206,7 @@
                 $ref: "#/components/schemas/Error"
 
   /sessions/{sessionID}/refresh:
-<<<<<<< HEAD
     post:
-=======
-    put:
->>>>>>> bb7ba358
       description: Refresh the session extending its time to live
       tags:
         - sessions
@@ -287,14 +283,8 @@
             application/json:
               schema:
                 $ref: "#/components/schemas/Error"
-<<<<<<< HEAD
     patch:
       description: Update the environment of the code snippet to match the edit environment
-=======
-  /envs/{codeSnippetID}/publish:
-    post:
-      description: Publish the edit environment of the code snippet
->>>>>>> bb7ba358
       tags:
         - envs
       parameters:
@@ -305,23 +295,13 @@
             type: string
       responses:
         204:
-<<<<<<< HEAD
           description: Updated the edit environment for code snippet
         500:
           description: Error updating the edit environment
-=======
-          description: Publishing the edit environment for code snippet
-        500:
-          description: Error publishing the edit environment
->>>>>>> bb7ba358
-          content:
-            application/json:
-              schema:
-                $ref: "#/components/schemas/Error"
-<<<<<<< HEAD
-
-=======
->>>>>>> bb7ba358
+          content:
+            application/json:
+              schema:
+                $ref: "#/components/schemas/Error"
   /envs/{codeSnippetID}/state:
     put:
       description: Update the state of the environment
