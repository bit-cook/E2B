--- conflicted
+++ resolved
@@ -327,7 +327,6 @@
                     user_prompt,
                 )
 
-<<<<<<< HEAD
                 await self.on_logs(
                     {
                         "message": f"Generated shared dependencies",
@@ -339,16 +338,12 @@
                     }
                 )
 
-                print(shared_dependencies)
-=======
->>>>>>> d789aa79
                 # write shared dependencies as a md file inside the generated directory
                 await playground.write_file(
                     os.path.join(rootdir, "shared_dependencies.md"),
                     shared_dependencies,
                 )
 
-<<<<<<< HEAD
                 await self.on_logs(
                     {
                         "message": f"Saved shared dependencies",
@@ -360,14 +355,12 @@
                         "type": "tool",
                     }
                 )
-=======
                 # Maximum number of allowed concurrent calls
                 semaphore = asyncio.Semaphore(3)
 
                 async def with_semaphore(coro):
                     async with semaphore:
                         return await coro
->>>>>>> d789aa79
 
                 # execute the file generation in paralell and wait for all of them to finish. Use list comprehension to generate the tasks
                 coros = [
@@ -438,7 +431,7 @@
             raise
         finally:
             if playground is not None:
-                playground.close()
+                await playground.close()
                 await self.on_logs(
                     {
                         "message": f"Closed playground",
