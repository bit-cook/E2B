--- conflicted
+++ resolved
@@ -44,11 +44,7 @@
     method = body["method"]
     route = body["route"]
 
-<<<<<<< HEAD
-    db.update_state(run_id=run_id, state=DeploymentState.Generating)
-=======
     db.create_deployment(run_id=run_id, project_id=project_id, route_id=route_id)
->>>>>>> ac8e2b03
 
     final_prompt, js_code = generate_req_handler(
         run_id=run_id,
