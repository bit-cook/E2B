--- conflicted
+++ resolved
@@ -1,13 +1,9 @@
-from typing import List, Any, Tuple
+from typing import Any, List, Tuple
 
-<<<<<<< HEAD
-from session.env import EnvVar
-from session.playground import NodeJSPlayground
-=======
 from langchain.tools import BaseTool
 
-from codegen.env import EnvVar
->>>>>>> 719a5ad1
+from session.env import EnvVar
+from session.playground.nodejs import NodeJSPlayground
 from codegen.tools.playground.mock.request import MockRequestFactory
 
 from .tools.filesystem import create_filesystem_tools
@@ -30,7 +26,7 @@
         playground=playground,
     )
 
-    subtools = [
+    subtools: List[Any] = [
         tool
         for tools in (
             tool_factory(playground=playground, mock=mock)
