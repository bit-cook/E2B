--- conflicted
+++ resolved
@@ -24,12 +24,8 @@
 # from database import Database
 
 # from codegen.tools.playground import create_playground_tools
-<<<<<<< HEAD
 from session.env import EnvVar
-=======
 from database import Database
-from codegen.env import EnvVar
->>>>>>> 719a5ad1
 from codegen.agent import CodegenAgent, CodegenAgentExecutor
 from codegen.prompt import (
     PREFIX,
@@ -163,18 +159,6 @@
         )
 
     @classmethod
-<<<<<<< HEAD
-    def from_playground_tools(cls, playground_tools: List[Any]):
-        c = cls()
-
-        # Create CodegenAgent and its executor
-        c.agent = CodegenAgent.from_llm_and_tools(
-            llm=c.llm,
-            tools=[
-                *playground_tools,
-                *c.tools,
-            ],
-=======
     def from_playground_and_database(
         cls,
         playground_tools: List[BaseTool],
@@ -214,7 +198,6 @@
         agent = CodegenAgent.from_llm_and_tools(
             llm=llm,
             tools=tools,
->>>>>>> 719a5ad1
             prefix=PREFIX,
             suffix=SUFFIX,
             format_instructions=FORMAT_INSTRUCTIONS,
