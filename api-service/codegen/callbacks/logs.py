from typing import Dict, Any, List, Union, Optional
import datetime
import uuid
from codegen.agent.base import parse_action_string


from pydantic import PrivateAttr
from langchain.callbacks.base import BaseCallbackHandler
from langchain.schema import AgentAction, AgentFinish, LLMResult

from database import Database


class LogsCallbackHandler(BaseCallbackHandler):
    _database: Database = PrivateAttr()
    _run_id: str = PrivateAttr()

    _raw_logs: str = ""
    _token_buffer: str = ""
    _logs: List[Dict[str, str]] = []
    _active_logs: List[Dict[str, str]] = []
    _active_action_outputs: List[Dict[str, str]] = []

    def __init__(self, database: Database, run_id: str, **kwargs: Any):
        super().__init__(**kwargs)
        self._database = database
        self._run_id = run_id

    def _push_raw_logs(self) -> None:
        if self._raw_logs:
            pass
            # self._database.push_raw_logs(self._run_id, self._raw_logs)

    def _parse_token_buffer(self, token: str):
        self._token_buffer += token
        thought, *action_string = self._token_buffer.split("```")

        actions = (
            parse_action_string(action_string[0]) if len(action_string) > 0 else []
        )

        action_logs = [
            {"type": "tool", "name": action.attrib["tool"], "input": action.text or ""}
            for action in actions
        ]

        for i in range(len(self._active_action_outputs)):
            action_logs[i] = {
                **action_logs[i],
                **self._active_action_outputs[i],
            }

        self._active_logs = [
            {
                "type": "thought",
                "content": thought.removeprefix("Thought:")
                .replace("Action:", "")
                .strip(),
            },
            *action_logs,
        ]

        self._database.push_logs(
            run_id=self._run_id,
            logs=[
                *self._logs,
                *self._active_logs,
            ],
        )

    def on_llm_start(
        self, serialized: Dict[str, Any], prompts: List[str], **kwargs: Any
    ) -> None:
        """Run when LLM starts running."""
        pass

    def on_llm_new_token(self, token: str, **kwargs: Any) -> None:
        """Run on new LLM token. Only available when streaming is enabled."""
        self._parse_token_buffer(token)

        self._raw_logs += token
        self._push_raw_logs()

    def on_llm_end(self, response: LLMResult, **kwargs: Any) -> None:
        """Run when LLM ends running."""
        pass

    def on_llm_error(
        self, error: Union[Exception, KeyboardInterrupt], **kwargs: Any
    ) -> None:
        """Run when LLM errors."""
        pass

    def on_chain_start(
        self, serialized: Dict[str, Any], inputs: Dict[str, Any], **kwargs: Any
    ) -> None:
        """Run when chain starts running."""
        pass

    def on_chain_end(self, outputs: Dict[str, Any], **kwargs: Any) -> None:
        """Run when chain ends running."""
        pass

    def on_chain_error(
        self, error: Union[Exception, KeyboardInterrupt], **kwargs: Any
    ) -> None:
        """Run when chain errors."""
        pass

    def on_tool_start(
        self, serialized: Dict[str, Any], input_str: str, **kwargs: Any
    ) -> None:
        """Run when tool starts running."""
        print("Starting tool")
        self._raw_logs += "Starting tool..."
        self._push_raw_logs()

    def on_tool_end(self, output: str, **kwargs: Any) -> None:
        """Run when tool ends running."""
        print("Finished tool")

        self._raw_logs += f"\n{output}\n"
        self._push_raw_logs()

        self._active_action_outputs.append(
            {
                "finish_at": str(datetime.datetime.now()),
                "output": output,
            }
        )

        active_tools_logs = [log for log in self._active_logs if log["type"] == "tool"]

        if len(self._active_action_outputs) == len(active_tools_logs):
            self._parse_token_buffer("")

            self._logs.extend(self._active_logs)

            self._token_buffer = ""
            self._active_logs = []
            self._active_action_outputs = []

    def on_agent_action(self, action: AgentAction, **kwargs: Any) -> Any:
        """Run on agent action."""

        # First parse the thought
        # The `action.log` should look like this:
        #
        # Thought: Lorem ipsum ...
        # Action:
        # ```
        # <action tool="$TOOL_NAME">
        # $INPUT
        # </action>
        # ```
<<<<<<< HEAD
        print("+++ AGENT ACTION LOG")
        print(action.log)
        print("SPLIT:")
        print(action.log.split("Action:"))
        print("--- AGENT ACTION LOG")

        thought, _ = action.log.split("Action:")
        thought = thought.removeprefix("Thought:")
        thought = thought.strip()
        self._logs.append(
            {
                "id": str(uuid.uuid4()),
                "type": "thought",
                "content": thought,
                "created_at": str(datetime.datetime.now()),
            }
        )

        # We save the UUID for this action so we can later
        # update this action with its output.
        self._current_action_id = str(uuid.uuid4())
        self._logs.append(
            {
                "id": self._current_action_id,
                "type": "tool",
                "name": action.tool,
                "input": action.tool_input,
                "start_at": str(datetime.datetime.now()),
                "finish_at": "",
                "output": "",
            }
        )
=======
        pass
        # thought, _ = action.log.split("Action:")
        # thought = thought.removeprefix("Thought:")
        # thought = thought.strip()
        # self._logs.append(
        #     {
        #         "id": str(uuid.uuid4()),
        #         "type": "thought",
        #         "content": thought,
        #         "created_at": str(datetime.datetime.now()),
        #     }
        # )

        # # We save the UUID for this action so we can later
        # # update this action with its output.
        # self._current_action_id = str(uuid.uuid4())
        # self._logs.append(
        #     {
        #         "id": self._current_action_id,
        #         "type": "tool",
        #         "name": action.tool,
        #         "input": action.tool_input,
        #         "start_at": str(datetime.datetime.now()),
        #         "finish_at": "",
        #         "output": "",
        #     }
        # )

        # self._database.push_logs(
        #     run_id=self._run_id,
        #     logs=self._logs,
        # )
>>>>>>> 7a2e7b7c

    def on_tool_error(
        self, error: Union[Exception, KeyboardInterrupt], **kwargs: Any
    ) -> None:
        """Run when tool errors."""
        print("Tool error", error)
        self._raw_logs += f"Tool error:\n{error}\n"
        self._push_raw_logs()

    def on_text(self, text: str, **kwargs: Any) -> None:
        """Run on arbitrary text."""
        pass

    def on_agent_finish(self, finish: AgentFinish, **kwargs: Any) -> None:
        """Run on agent end."""
        pass<|MERGE_RESOLUTION|>--- conflicted
+++ resolved
@@ -142,84 +142,7 @@
 
     def on_agent_action(self, action: AgentAction, **kwargs: Any) -> Any:
         """Run on agent action."""
-
-        # First parse the thought
-        # The `action.log` should look like this:
-        #
-        # Thought: Lorem ipsum ...
-        # Action:
-        # ```
-        # <action tool="$TOOL_NAME">
-        # $INPUT
-        # </action>
-        # ```
-<<<<<<< HEAD
-        print("+++ AGENT ACTION LOG")
-        print(action.log)
-        print("SPLIT:")
-        print(action.log.split("Action:"))
-        print("--- AGENT ACTION LOG")
-
-        thought, _ = action.log.split("Action:")
-        thought = thought.removeprefix("Thought:")
-        thought = thought.strip()
-        self._logs.append(
-            {
-                "id": str(uuid.uuid4()),
-                "type": "thought",
-                "content": thought,
-                "created_at": str(datetime.datetime.now()),
-            }
-        )
-
-        # We save the UUID for this action so we can later
-        # update this action with its output.
-        self._current_action_id = str(uuid.uuid4())
-        self._logs.append(
-            {
-                "id": self._current_action_id,
-                "type": "tool",
-                "name": action.tool,
-                "input": action.tool_input,
-                "start_at": str(datetime.datetime.now()),
-                "finish_at": "",
-                "output": "",
-            }
-        )
-=======
         pass
-        # thought, _ = action.log.split("Action:")
-        # thought = thought.removeprefix("Thought:")
-        # thought = thought.strip()
-        # self._logs.append(
-        #     {
-        #         "id": str(uuid.uuid4()),
-        #         "type": "thought",
-        #         "content": thought,
-        #         "created_at": str(datetime.datetime.now()),
-        #     }
-        # )
-
-        # # We save the UUID for this action so we can later
-        # # update this action with its output.
-        # self._current_action_id = str(uuid.uuid4())
-        # self._logs.append(
-        #     {
-        #         "id": self._current_action_id,
-        #         "type": "tool",
-        #         "name": action.tool,
-        #         "input": action.tool_input,
-        #         "start_at": str(datetime.datetime.now()),
-        #         "finish_at": "",
-        #         "output": "",
-        #     }
-        # )
-
-        # self._database.push_logs(
-        #     run_id=self._run_id,
-        #     logs=self._logs,
-        # )
->>>>>>> 7a2e7b7c
 
     def on_tool_error(
         self, error: Union[Exception, KeyboardInterrupt], **kwargs: Any
