openapi: 3.0.0
info:
  version: 0.1.0
  title: E2B API

servers:
  - url: https://api.e2b.dev

components:
  securitySchemes:
    ApiKeyAuth:
      type: apiKey
      in: header
      name: X-API-Key
    AccessTokenAuth:
      type: http
      scheme: bearer
      bearerFormat: access_token

  parameters:
    templateID:
      name: templateID
      in: path
      required: true
      schema:
        type: string
    buildID:
      name: buildID
      in: path
      required: true
      schema:
        type: string
    sandboxID:
      name: sandboxID
      in: path
      required: true
      schema:
        type: string

  responses:
    400:
      description: Bad request
      content:
        application/json:
          schema:
            $ref: "#/components/schemas/Error"
    401:
      description: Authentication error
      content:
        application/json:
          schema:
            $ref: "#/components/schemas/Error"
    404:
      description: Not found
      content:
        application/json:
          schema:
            $ref: "#/components/schemas/Error"

    500:
      description: Server error
      content:
        application/json:
          schema:
            $ref: "#/components/schemas/Error"

  schemas:
    SandboxMetadata:
      additionalProperties:
        type: string
        description: Metadata of the sandbox

    SandboxLog:
      description: Log entry with timestamp and line
      required:
        - timestamp
        - line
      properties:
        timestamp:
          type: string
          format: date-time
          description: Timestamp of the log entry
        line:
          type: string
          description: Log line content

    SandboxLogs:
      required:
        - logs
      properties:
        logs:
          description: Logs of the sandbox
          type: array
          items:
            $ref: "#/components/schemas/SandboxLog"

    Sandbox:
      required:
        - templateID
        - sandboxID
        - clientID
      properties:
        templateID:
          type: string
          description: Identifier of the template from which is the sandbox created
        sandboxID:
          type: string
          description: Identifier of the sandbox
        alias:
          type: string
          description: Alias of the template
        clientID:
          type: string
          description: Identifier of the client

    RunningSandbox:
      required:
        - templateID
        - sandboxID
        - clientID
        - startedAt
        - cpuCount
        - memoryMB
      properties:
        templateID:
          type: string
          description: Identifier of the template from which is the sandbox created
        alias:
          type: string
          description: Alias of the template
        sandboxID:
          type: string
          description: Identifier of the sandbox
        clientID:
          type: string
          description: Identifier of the client
        startedAt:
          type: string
          format: date-time
          description: Time when the sandbox was started
        cpuCount:
          type: integer
          format: int32
          minimum: 0
          description: CPU cores for the sandbox
        memoryMB:
          type: integer
          format: int32
          minimum: 0
          description: Memory limit for the sandbox in MB
        metadata:
          $ref: "#/components/schemas/SandboxMetadata"

    NewSandbox:
      required:
        - templateID
      properties:
        templateID:
          type: string
          description: Identifier of the required template
        timeout:
          type: integer
          format: int32
          minimum: 0
          description: Time to live for the sandbox in seconds.
        metadata:
          $ref: "#/components/schemas/SandboxMetadata"

    Template:
      required:
        - templateID
        - buildID
        - cpuCount
        - memoryMB
        - public
      properties:
        templateID:
          type: string
          description: Identifier of the template
        buildID:
          type: string
          description: Identifier of the last successful build for given template
        cpuCount:
          type: integer
          format: int32
          minimum: 0
          description: CPU cores for the sandbox
        memoryMB:
          type: integer
          format: int32
          minimum: 0
          description: Memory limit for the sandbox in MB
        public:
          type: boolean
          description: Whether the template is public or only accessible by the team
        aliases:
          type: array
          description: Aliases of the template
          items:
            type: string

    TemplateBuildRequest:
      required:
        - dockerfile
      properties:
        alias:
          description: Alias of the template
          type: string
        dockerfile:
          description: Dockerfile for the template
          type: string
        startCmd:
          description: Start command to execute in the template after the build
          type: string
        cpuCount:
          description: CPU cores for the template
          type: integer
          format: int32
          minimum: 1
        memoryMB:
          description: Memory limit for the template in MB
          type: integer
          format: int32
          minimum: 128

    TemplateBuild:
      required:
        - templateID
        - buildID
        - finished
        - logs
      properties:
        logs:
          default: []
          description: Build logs
          type: array
          items:
            type: string
        templateID:
          type: string
          description: Identifier of the template
        buildID:
          type: string
          description: Identifier of the build
        status:
          type: string
          description: Status of the template
          enum:
            - building
            - ready
            - error

    Error:
      required:
        - code
        - message
      properties:
        code:
          type: integer
          format: int32
          description: Error code
        message:
          type: string
          description: Error

tags:
  - name: templates
  - name: sandboxes

paths:
  /health:
    get:
      description: Health check
      responses:
        200:
          description: Request was successful
        401:
          $ref: "#/components/responses/401"

  /sandboxes:
    get:
      description: List all running sandboxes
      tags: [sandboxes]
      security:
        - ApiKeyAuth: []
      responses:
        200:
          description: Successfully returned all running sandboxes
          content:
            application/json:
              schema:
                type: array
                items:
                  allOf:
                    - $ref: "#/components/schemas/RunningSandbox"
        401:
          $ref: "#/components/responses/401"
        400:
          $ref: "#/components/responses/400"
        500:
          $ref: "#/components/responses/500"
    post:
      description: Create a sandbox from the template
      tags: [sandboxes]
      security:
        - ApiKeyAuth: []
      requestBody:
        required: true
        content:
          application/json:
            schema:
              $ref: "#/components/schemas/NewSandbox"
      responses:
        201:
          description: The sandbox was created successfully
          content:
            application/json:
              schema:
                $ref: "#/components/schemas/Sandbox"
        401:
          $ref: "#/components/responses/401"
        400:
          $ref: "#/components/responses/400"
        500:
          $ref: "#/components/responses/500"

  /sandboxes/{sandboxID}/logs:
    get:
      description: Get sandbox logs
      tags: [sandboxes]
      security:
        - ApiKeyAuth: []
      parameters:
        - $ref: "#/components/parameters/sandboxID"
        - in: query
          name: start
          schema:
            type: integer
            format: int64
            minimum: 0
          description: Starting timestamp of the logs that should be returned in milliseconds
        - in: query
          name: limit
          schema:
            default: 1000
            format: int32
            minimum: 0
            type: integer
          description: Maximum number of logs that should be returned
      responses:
        200:
          description: Successfully returned the sandbox logs
          content:
            application/json:
              schema:
                $ref: "#/components/schemas/SandboxLogs"
        404:
          $ref: "#/components/responses/404"
        401:
          $ref: "#/components/responses/401"
        500:
          $ref: "#/components/responses/500"

  /sandboxes/{sandboxID}:
    delete:
      description: Kill a sandbox
      tags: [sandboxes]
      security:
        - ApiKeyAuth: []
      parameters:
        - $ref: "#/components/parameters/sandboxID"
      responses:
        204:
          description: The sandbox was killed successfully
        404:
          $ref: "#/components/responses/404"
        401:
          $ref: "#/components/responses/401"
        500:
          $ref: "#/components/responses/500"

  /sandboxes/{sandboxID}/timeout:
    post:
      description: Set the timeout for the sandbox. The sandbox will expire x seconds from the time of the request. Calling this method multiple times overwrites the TTL, each time using the current timestamp as the starting point to measure the timeout duration.
      security:
        - ApiKeyAuth: []
      tags: [sandboxes]
      requestBody:
        required: false
        content:
          application/json:
            schema:
              type: object
              properties:
                duration:
                  description: Duration in seconds from the current time after which the sandbox should expire
                  type: integer
                  format: int32
                  minimum: 0
      parameters:
        - $ref: "#/components/parameters/sandboxID"
      responses:
        204:
          description: Successfully set the sandbox timeout 
        401:
          $ref: "#/components/responses/401"
        404:
          $ref: "#/components/responses/404"
        500:
          $ref: "#/components/responses/500"

  /sandboxes/{sandboxID}/refreshes:
    post:
      description: Refresh the sandbox extending its time to live
      security:
        - ApiKeyAuth: []
      tags: [sandboxes]
      requestBody:
        required: false
        content:
          application/json:
            schema:
              type: object
              properties:
                duration:
                  description: Duration for which the sandbox should be kept alive in seconds
                  type: integer
                  format: int32
<<<<<<< HEAD
                  maximum: 3600 # 1 hour
=======
>>>>>>> 485ffe32
                  minimum: 0
      parameters:
        - $ref: "#/components/parameters/sandboxID"
      responses:
        204:
          description: Successfully refreshed the sandbox
        401:
          $ref: "#/components/responses/401"
        404:
          $ref: "#/components/responses/404"

  /templates:
    get:
      description: List all templates
      tags: [templates]
      security:
        - AccessTokenAuth: []
      responses:
        200:
          description: Successfully returned all templates
          content:
            application/json:
              schema:
                type: array
                items:
                  allOf:
                    - $ref: "#/components/schemas/Template"
        401:
          $ref: "#/components/responses/401"
        500:
          $ref: "#/components/responses/500"
    post:
      description: Create a new template
      tags: [templates]
      security:
        - AccessTokenAuth: []
      requestBody:
        required: true
        content:
          application/json:
            schema:
              $ref: "#/components/schemas/TemplateBuildRequest"

      responses:
        202:
          description: The build was accepted
          content:
            application/json:
              schema:
                $ref: "#/components/schemas/Template"
        401:
          $ref: "#/components/responses/401"
        500:
          $ref: "#/components/responses/500"

  /templates/{templateID}:
    post:
      description: Rebuild an template
      tags: [templates]
      security:
        - AccessTokenAuth: []
      parameters:
        - $ref: "#/components/parameters/templateID"
      requestBody:
        required: true
        content:
          application/json:
            schema:
              $ref: "#/components/schemas/TemplateBuildRequest"

      responses:
        202:
          description: The build was accepted
          content:
            application/json:
              schema:
                $ref: "#/components/schemas/Template"
        401:
          $ref: "#/components/responses/401"
        500:
          $ref: "#/components/responses/500"
    delete:
      description: Delete a template
      tags: [templates]
      security:
        - AccessTokenAuth: []
      parameters:
        - $ref: "#/components/parameters/templateID"
      responses:
        204:
          description: The template was deleted successfully
        401:
          $ref: "#/components/responses/401"
        500:
          $ref: "#/components/responses/500"

  /templates/{templateID}/builds/{buildID}:
    post:
      description: Start the build
      tags: [templates]
      security:
        - AccessTokenAuth: []
      parameters:
        - $ref: "#/components/parameters/templateID"
        - $ref: "#/components/parameters/buildID"
      responses:
        202:
          description: The build has started
        401:
          $ref: "#/components/responses/401"
        500:
          $ref: "#/components/responses/500"

  /templates/{templateID}/builds/{buildID}/status:
    get:
      description: Get template build info
      tags: [templates]
      security:
        - AccessTokenAuth: []
      parameters:
        - $ref: "#/components/parameters/templateID"
        - $ref: "#/components/parameters/buildID"
        - in: query
          name: logsOffset
          schema:
            default: 0
            type: integer
            format: int32
            minimum: 0
          description: Index of the starting build log that should be returned with the template
      responses:
        200:
          description: Successfully returned the template
          content:
            application/json:
              schema:
                $ref: "#/components/schemas/TemplateBuild"
        401:
          $ref: "#/components/responses/401"
        404:
          $ref: "#/components/responses/404"
        500:
          $ref: "#/components/responses/500"<|MERGE_RESOLUTION|>--- conflicted
+++ resolved
@@ -426,10 +426,6 @@
                   description: Duration for which the sandbox should be kept alive in seconds
                   type: integer
                   format: int32
-<<<<<<< HEAD
-                  maximum: 3600 # 1 hour
-=======
->>>>>>> 485ffe32
                   minimum: 0
       parameters:
         - $ref: "#/components/parameters/sandboxID"
