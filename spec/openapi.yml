--- conflicted
+++ resolved
@@ -95,15 +95,6 @@
         application/json:
           schema:
             $ref: "#/components/schemas/Error"
-<<<<<<< HEAD
-    "409":
-      description: Conflict
-      content:
-        application/json:
-          schema:
-            $ref: "#/components/schemas/Error"
-=======
->>>>>>> 4f6563c2
     "500":
       description: Server error
       content:
