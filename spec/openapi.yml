openapi: 3.0.0
info:
  version: 0.1.0
  title: E2B API

servers:
  - url: https://api.e2b.dev

components:
  securitySchemes:
    ApiKeyAuth:
      type: apiKey
      in: header
      name: X-API-Key
    AccessTokenAuth:
      type: http
      scheme: bearer
      bearerFormat: access_token
    # Generated code uses security schemas in the alphabetical order.
    # In order to check first the token, and then the team (so we can already use the user),
    # there is a 1 and 2 present in the names of the security schemas.
    Supabase1TokenAuth:
      type: apiKey
      in: header
      name: X-Supabase-Token
    Supabase2TeamAuth:
      type: apiKey
      in: header
      name: X-Supabase-Team
    AdminTokenAuth:
      type: apiKey
      in: header
      name: X-Admin-Token

  parameters:
    templateID:
      name: templateID
      in: path
      required: true
      schema:
        type: string
    buildID:
      name: buildID
      in: path
      required: true
      schema:
        type: string
    sandboxID:
      name: sandboxID
      in: path
      required: true
      schema:
        type: string
    nodeID:
      name: nodeID
      in: path
      required: true
      schema:
        type: string
    apiKeyID:
      name: apiKeyID
      in: path
      required: true
      schema:
        type: string
    accessTokenID:
      name: accessTokenID
      in: path
      required: true
      schema:
        type: string

  responses:
    "400":
      description: Bad request
      content:
        application/json:
          schema:
            $ref: "#/components/schemas/Error"
    "401":
      description: Authentication error
      content:
        application/json:
          schema:
            $ref: "#/components/schemas/Error"
    "404":
      description: Not found
      content:
        application/json:
          schema:
            $ref: "#/components/schemas/Error"
    "409":
      description: Conflict
      content:
        application/json:
          schema:
            $ref: "#/components/schemas/Error"
    "500":
      description: Server error
      content:
        application/json:
          schema:
            $ref: "#/components/schemas/Error"

  schemas:
    Team:
      required:
        - teamID
        - name
        - apiKey
        - isDefault
      properties:
        teamID:
          type: string
          description: Identifier of the team
        name:
          type: string
          description: Name of the team
        apiKey:
          type: string
          description: API key for the team
        isDefault:
          type: boolean
          description: Whether the team is the default team

    TeamUser:
      required:
        - id
        - email
      properties:
        id:
          type: string
          format: uuid
          description: Identifier of the user
        email:
          type: string
          description: Email of the user

    TemplateUpdateRequest:
      properties:
        public:
          type: boolean
          description: Whether the template is public or only accessible by the team

    CPUCount:
      type: integer
      format: int32
      minimum: 1
      maximum: 8
      description: CPU cores for the sandbox

    MemoryMB:
      type: integer
      format: int32
      minimum: 128
      maximum: 8192
      description: Memory for the sandbox in MB

    SandboxMetadata:
      additionalProperties:
        type: string
        description: Metadata of the sandbox

    EnvVars:
      additionalProperties:
        type: string
        description: Environment variables for the sandbox

    SandboxLog:
      description: Log entry with timestamp and line
      required:
        - timestamp
        - line
      properties:
        timestamp:
          type: string
          format: date-time
          description: Timestamp of the log entry
        line:
          type: string
          description: Log line content

    SandboxLogs:
      required:
        - logs
      properties:
        logs:
          description: Logs of the sandbox
          type: array
          items:
            $ref: "#/components/schemas/SandboxLog"

    SandboxMetric:
      description: Metric entry with timestamp and line
      required:
        - timestamp
        - cpuCount
        - cpuUsedPct
        - memUsedMiB
        - memTotalMiB
      properties:
        timestamp:
          type: string
          format: date-time
          description: Timestamp of the metric entry
        cpuCount:
          type: integer
          format: int32
          description: Number of CPU cores
        cpuUsedPct:
          type: number
          format: float
          description: CPU usage percentage
        memUsedMiB:
          type: integer
          format: int64
          description: Memory used in MiB
        memTotalMiB:
          type: integer
          format: int64
          description: Total memory in MiB

    Sandbox:
      required:
        - templateID
        - sandboxID
        - clientID
        - envdVersion
      properties:
        templateID:
          type: string
          description: Identifier of the template from which is the sandbox created
        sandboxID:
          type: string
          description: Identifier of the sandbox
        alias:
          type: string
          description: Alias of the template
        clientID:
          type: string
          description: Identifier of the client
        envdVersion:
          type: string
          description: Version of the envd running in the sandbox

    RunningSandbox:
      required:
        - templateID
        - sandboxID
        - clientID
        - startedAt
        - cpuCount
        - memoryMB
        - endAt
      properties:
        templateID:
          type: string
          description: Identifier of the template from which is the sandbox created
        alias:
          type: string
          description: Alias of the template
        sandboxID:
          type: string
          description: Identifier of the sandbox
        clientID:
          type: string
          description: Identifier of the client
        startedAt:
          type: string
          format: date-time
          description: Time when the sandbox was started
        endAt:
          type: string
          format: date-time
          description: Time when the sandbox will expire
        cpuCount:
          $ref: "#/components/schemas/CPUCount"
        memoryMB:
          $ref: "#/components/schemas/MemoryMB"
        metadata:
          $ref: "#/components/schemas/SandboxMetadata"

    RunningSandboxWithMetrics:
      required:
        - templateID
        - sandboxID
        - clientID
        - startedAt
        - cpuCount
        - memoryMB
        - endAt
      properties:
        templateID:
          type: string
          description: Identifier of the template from which is the sandbox created
        alias:
          type: string
          description: Alias of the template
        sandboxID:
          type: string
          description: Identifier of the sandbox
        clientID:
          type: string
          description: Identifier of the client
        startedAt:
          type: string
          format: date-time
          description: Time when the sandbox was started
        endAt:
          type: string
          format: date-time
          description: Time when the sandbox will expire
        cpuCount:
          $ref: "#/components/schemas/CPUCount"
        memoryMB:
          $ref: "#/components/schemas/MemoryMB"
        metadata:
          $ref: "#/components/schemas/SandboxMetadata"
        metrics:
          type: array
          items:
            $ref: "#/components/schemas/SandboxMetric"

    NewSandbox:
      required:
        - templateID
      properties:
        templateID:
          type: string
          description: Identifier of the required template
        timeout:
          type: integer
          format: int32
          minimum: 0
          default: 15
          description: Time to live for the sandbox in seconds.
        autoPause:
          type: boolean
          default: false
          description: Automatically pauses the sandbox after the timeout
        metadata:
          $ref: "#/components/schemas/SandboxMetadata"
        envVars:
          $ref: "#/components/schemas/EnvVars"

    ResumedSandbox:
      properties:
        timeout:
          type: integer
          format: int32
          minimum: 0
          default: 15
          description: Time to live for the sandbox in seconds.
        autoPause:
          type: boolean
          default: false
          description: Automatically pauses the sandbox after the timeout

    Template:
      required:
        - templateID
        - buildID
        - cpuCount
        - memoryMB
        - public
        - createdAt
        - updatedAt
        - createdBy
        - lastSpawnedAt
        - spawnCount
        - buildCount
      properties:
        templateID:
          type: string
          description: Identifier of the template
        buildID:
          type: string
          description: Identifier of the last successful build for given template
        cpuCount:
          $ref: "#/components/schemas/CPUCount"
        memoryMB:
          $ref: "#/components/schemas/MemoryMB"
        public:
          type: boolean
          description: Whether the template is public or only accessible by the team
        aliases:
          type: array
          description: Aliases of the template
          items:
            type: string
        createdAt:
          type: string
          format: date-time
          description: Time when the template was created
        updatedAt:
          type: string
          format: date-time
          description: Time when the template was last updated
        createdBy:
          allOf:
            - $ref: "#/components/schemas/TeamUser"
          nullable: true
        lastSpawnedAt:
          type: string
          format: date-time
          description: Time when the template was last used
        spawnCount:
          type: integer
          format: int64
          description: Number of times the template was used
        buildCount:
          type: integer
          format: int32
          description: Number of times the template was built

    TemplateBuildRequest:
      required:
        - dockerfile
      properties:
        alias:
          description: Alias of the template
          type: string
        dockerfile:
          description: Dockerfile for the template
          type: string
        teamID:
          type: string
          description: Identifier of the team
        startCmd:
          description: Start command to execute in the template after the build
          type: string
        cpuCount:
          $ref: "#/components/schemas/CPUCount"
        memoryMB:
          $ref: "#/components/schemas/MemoryMB"

    TemplateBuild:
      required:
        - templateID
        - buildID
        - status
        - logs
      properties:
        logs:
          default: []
          description: Build logs
          type: array
          items:
            type: string
        templateID:
          type: string
          description: Identifier of the template
        buildID:
          type: string
          description: Identifier of the build
        status:
          type: string
          description: Status of the template
          enum:
            - building
            - waiting
            - ready
            - error

    NodeStatus:
      type: string
      description: Status of the node
      enum:
        - ready
        - draining
        - connecting
        - unhealthy

    NodeStatusChange:
      required:
        - status
      properties:
        status:
          $ref: "#/components/schemas/NodeStatus"

    Node:
      required:
        - nodeID
        - status
        - sandboxCount
        - allocatedCPU
        - allocatedMemoryMiB
        - createFails
        - sandboxStartingCount
      properties:
        nodeID:
          type: string
          description: Identifier of the node
        status:
          $ref: "#/components/schemas/NodeStatus"
        sandboxCount:
          type: integer
          format: int32
          description: Number of sandboxes running on the node
        allocatedCPU:
          type: integer
          format: int32
          description: Number of allocated CPU cores
        allocatedMemoryMiB:
          type: integer
          format: int32
          description: Amount of allocated memory in MiB
        createFails:
          type: integer
          format: uint64
          description: Number of sandbox create fails
        sandboxStartingCount:
          type: integer
          format: int
          description: Number of starting Sandboxes

    NodeDetail:
      required:
        - nodeID
        - status
        - sandboxes
        - cachedBuilds
        - createFails
      properties:
        nodeID:
          type: string
          description: Identifier of the node
        status:
          $ref: "#/components/schemas/NodeStatus"
        sandboxes:
          type: array
          description: List of sandboxes running on the node
          items:
            $ref: "#/components/schemas/RunningSandbox"
        cachedBuilds:
          type: array
          description: List of cached builds id on the node
          items:
            type: string
        createFails:
          type: integer
          format: uint64
          description: Number of sandbox create fails

    CreatedAccessToken:
      required:
        - id
        - name
        - token
        - tokenMask
        - createdAt
      properties:
        id:
          type: string
          format: uuid
          description: Identifier of the access token
        name:
          type: string
          description: Name of the access token
        token:
          type: string
          description: Raw value of the access token
        tokenMask:
          type: string
          description: Mask of the access token
        createdAt:
          type: string
          format: date-time
          description: Timestamp of access token creation

    NewAccessToken:
      required:
        - name
      properties:
        name:
          type: string
          description: Name of the access token

    TeamAPIKey:
      required:
        - id
        - name
        - keyMask
        - createdAt
        - createdBy
        - lastUsed
      properties:
        id:
          type: string
          format: uuid
          description: Identifier of the API key
        name:
          type: string
          description: Name of the API key
        keyMask:
          type: string
          description: Mask of the API key
        createdAt:
          type: string
          format: date-time
          description: Timestamp of API key creation
        createdBy:
          allOf:
            - $ref: "#/components/schemas/TeamUser"
          nullable: true
        lastUsed:
          type: string
          format: date-time
          description: Last time this API key was used
          nullable: true

    CreatedTeamAPIKey:
      required:
        - id
        - name
        - key
        - keyMask
        - createdAt
        - createdBy
        - lastUsed
      properties:
        id:
          type: string
          format: uuid
          description: Identifier of the API key
        name:
          type: string
          description: Name of the API key
        key:
          type: string
          description: Raw value of the API key
        keyMask:
          type: string
          description: Mask of the API key
        createdAt:
          type: string
          format: date-time
          description: Timestamp of API key creation
        createdBy:
          allOf:
            - $ref: "#/components/schemas/TeamUser"
          nullable: true
        lastUsed:
          type: string
          format: date-time
          description: Last time this API key was used
          nullable: true

    NewTeamAPIKey:
      required:
        - name
      properties:
        name:
          type: string
          description: Name of the API key

    UpdateTeamAPIKey:
      required:
        - name
      properties:
        name:
          type: string
          description: New name for the API key

    Error:
      required:
        - code
        - message
      properties:
        code:
          type: integer
          format: int32
          description: Error code
        message:
          type: string
          description: Error

tags:
  - name: templates
  - name: sandboxes
  - name: auth
  - name: access-tokens
  - name: api-keys

paths:
  /health:
    get:
      description: Health check
      responses:
        "200":
          description: Request was successful
        "401":
          $ref: "#/components/responses/401"

  /teams:
    get:
      description: List all teams
      tags: [auth]
      security:
        - AccessTokenAuth: []
        - Supabase1TokenAuth: []
      responses:
        "200":
          description: Successfully returned all teams
          content:
            application/json:
              schema:
                type: array
                items:
                  allOf:
                    - $ref: "#/components/schemas/Team"
        "401":
          $ref: "#/components/responses/401"
        "500":
          $ref: "#/components/responses/500"

  /sandboxes:
    get:
      description: List all running sandboxes
      tags: [sandboxes]
      security:
        - ApiKeyAuth: []
        - Supabase1TokenAuth: []
          Supabase2TeamAuth: []
      parameters:
<<<<<<< HEAD
        - name: query
          in: query
          description: A query used to filter the sandboxes (e.g. "user=abc&app=prod"). Query and each key and values must be URL encoded.
=======
        - name: metadata
          in: query
          description: Metadata query used to filter the sandboxes (e.g. "user=abc&app=prod"). Each key and values must be URL encoded.
>>>>>>> e5a3f249
          required: false
          schema:
            type: string
      responses:
        "200":
          description: Successfully returned all running sandboxes
          content:
            application/json:
              schema:
                type: array
                items:
                  allOf:
                    - $ref: "#/components/schemas/RunningSandbox"
        "401":
          $ref: "#/components/responses/401"
        "400":
          $ref: "#/components/responses/400"
        "500":
          $ref: "#/components/responses/500"
    post:
      description: Create a sandbox from the template
      tags: [sandboxes]
      security:
        - ApiKeyAuth: []
        - Supabase1TokenAuth: []
          Supabase2TeamAuth: []
      requestBody:
        required: true
        content:
          application/json:
            schema:
              $ref: "#/components/schemas/NewSandbox"
      responses:
        "201":
          description: The sandbox was created successfully
          content:
            application/json:
              schema:
                $ref: "#/components/schemas/Sandbox"
        "401":
          $ref: "#/components/responses/401"
        "400":
          $ref: "#/components/responses/400"
        "500":
          $ref: "#/components/responses/500"

  /sandboxes/metrics:
    get:
      description: List all running sandboxes with metrics
      tags: [sandboxes]
      security:
        - ApiKeyAuth: []
      parameters:
        - name: metadata
          in: query
          description: Metadata query used to filter the sandboxes (e.g. "user=abc&app=prod"). Each key and values must be URL encoded.
          required: false
          schema:
            type: string
      responses:
        "200":
          description: Successfully returned all running sandboxes with metrics
          content:
            application/json:
              schema:
                type: array
                items:
                  allOf:
                    - $ref: "#/components/schemas/RunningSandboxWithMetrics"
        "401":
          $ref: "#/components/responses/401"
        "400":
          $ref: "#/components/responses/400"
        "500":
          $ref: "#/components/responses/500"

  /sandboxes/{sandboxID}/logs:
    get:
      description: Get sandbox logs
      tags: [sandboxes]
      security:
        - ApiKeyAuth: []
        - Supabase1TokenAuth: []
          Supabase2TeamAuth: []
      parameters:
        - $ref: "#/components/parameters/sandboxID"
        - in: query
          name: start
          schema:
            type: integer
            format: int64
            minimum: 0
          description: Starting timestamp of the logs that should be returned in milliseconds
        - in: query
          name: limit
          schema:
            default: 1000
            format: int32
            minimum: 0
            type: integer
          description: Maximum number of logs that should be returned
      responses:
        "200":
          description: Successfully returned the sandbox logs
          content:
            application/json:
              schema:
                $ref: "#/components/schemas/SandboxLogs"
        "404":
          $ref: "#/components/responses/404"
        "401":
          $ref: "#/components/responses/401"
        "500":
          $ref: "#/components/responses/500"

  /sandboxes/{sandboxID}/metrics:
    get:
      description: Get sandbox metrics
      tags: [sandboxes]
      security:
        - ApiKeyAuth: []
<<<<<<< HEAD
=======
        - Supabase1TokenAuth: []
          Supabase2TeamAuth: []
>>>>>>> e5a3f249
      parameters:
        - $ref: "#/components/parameters/sandboxID"
      responses:
        "200":
          description: Successfully returned the sandbox metrics
          content:
            application/json:
              schema:
                type: array
                items:
                  $ref: "#/components/schemas/SandboxMetric"
        "404":
          $ref: "#/components/responses/404"
        "401":
          $ref: "#/components/responses/401"
        "500":
          $ref: "#/components/responses/500"


  /sandboxes/{sandboxID}:
    get:
      description: Get a sandbox by id
      tags: [sandboxes]
      security:
        - ApiKeyAuth: []
        - Supabase1TokenAuth: []
          Supabase2TeamAuth: []
      parameters:
        - $ref: "#/components/parameters/sandboxID"
      responses:
        "200":
          description: Successfully returned the sandbox
          content:
            application/json:
              schema:
                $ref: "#/components/schemas/RunningSandbox"
        "404":
          $ref: "#/components/responses/404"
        "401":
          $ref: "#/components/responses/401"
        "500":
          $ref: "#/components/responses/500"

    delete:
      description: Kill a sandbox
      tags: [sandboxes]
      security:
        - ApiKeyAuth: []
        - Supabase1TokenAuth: []
          Supabase2TeamAuth: []
      parameters:
        - $ref: "#/components/parameters/sandboxID"
      responses:
        "204":
          description: The sandbox was killed successfully
        "404":
          $ref: "#/components/responses/404"
        "401":
          $ref: "#/components/responses/401"
        "500":
          $ref: "#/components/responses/500"

  # TODO: Pause and resume might be exposed as POST /sandboxes/{sandboxID}/snapshot and then POST /sandboxes with specified snapshotting setup
  /sandboxes/{sandboxID}/pause:
    post:
      description: Pause the sandbox
      tags: [sandboxes]
      security:
        - ApiKeyAuth: []
        - Supabase1TokenAuth: []
          Supabase2TeamAuth: []
      parameters:
        - $ref: "#/components/parameters/sandboxID"
      responses:
        "204":
          description: The sandbox was paused successfully and can be resumed
        "409":
          $ref: "#/components/responses/409"
        "404":
          $ref: "#/components/responses/404"
        "401":
          $ref: "#/components/responses/401"
        "500":
          $ref: "#/components/responses/500"

  /sandboxes/{sandboxID}/resume:
    post:
      description: Resume the sandbox
      tags: [sandboxes]
      security:
        - ApiKeyAuth: []
        - Supabase1TokenAuth: []
          Supabase2TeamAuth: []
      parameters:
        - $ref: "#/components/parameters/sandboxID"
      requestBody:
        required: true
        content:
          application/json:
            schema:
              $ref: "#/components/schemas/ResumedSandbox"
      responses:
        "201":
          description: The sandbox was resumed successfully
          content:
            application/json:
              schema:
                $ref: "#/components/schemas/Sandbox"
        "409":
          $ref: "#/components/responses/409"
        "404":
          $ref: "#/components/responses/404"
        "401":
          $ref: "#/components/responses/401"
        "500":
          $ref: "#/components/responses/500"

  /sandboxes/{sandboxID}/timeout:
    post:
      description: Set the timeout for the sandbox. The sandbox will expire x seconds from the time of the request. Calling this method multiple times overwrites the TTL, each time using the current timestamp as the starting point to measure the timeout duration.
      security:
        - ApiKeyAuth: []
        - Supabase1TokenAuth: []
          Supabase2TeamAuth: []
      tags: [sandboxes]
      requestBody:
        content:
          application/json:
            schema:
              type: object
              required:
                - timeout
              properties:
                timeout:
                  description: Timeout in seconds from the current time after which the sandbox should expire
                  type: integer
                  format: int32
                  minimum: 0
      parameters:
        - $ref: "#/components/parameters/sandboxID"
      responses:
        "204":
          description: Successfully set the sandbox timeout
        "401":
          $ref: "#/components/responses/401"
        "404":
          $ref: "#/components/responses/404"
        "500":
          $ref: "#/components/responses/500"

  /sandboxes/{sandboxID}/refreshes:
    post:
      description: Refresh the sandbox extending its time to live
      security:
        - ApiKeyAuth: []
        - Supabase1TokenAuth: []
          Supabase2TeamAuth: []
      tags: [sandboxes]
      requestBody:
        content:
          application/json:
            schema:
              type: object
              properties:
                duration:
                  description: Duration for which the sandbox should be kept alive in seconds
                  type: integer
                  maximum: 3600 # 1 hour
                  minimum: 0
      parameters:
        - $ref: "#/components/parameters/sandboxID"
      responses:
        "204":
          description: Successfully refreshed the sandbox
        "401":
          $ref: "#/components/responses/401"
        "404":
          $ref: "#/components/responses/404"

  /templates:
    get:
      description: List all templates
      tags: [templates]
      security:
        - AccessTokenAuth: []
        - Supabase1TokenAuth: []
      parameters:
        - in: query
          required: false
          name: teamID
          schema:
            type: string
            description: Identifier of the team
      responses:
        "200":
          description: Successfully returned all templates
          content:
            application/json:
              schema:
                type: array
                items:
                  allOf:
                    - $ref: "#/components/schemas/Template"
        "401":
          $ref: "#/components/responses/401"
        "500":
          $ref: "#/components/responses/500"
    post:
      description: Create a new template
      tags: [templates]
      security:
        - AccessTokenAuth: []
        - Supabase1TokenAuth: []
      requestBody:
        required: true
        content:
          application/json:
            schema:
              $ref: "#/components/schemas/TemplateBuildRequest"

      responses:
        "202":
          description: The build was accepted
          content:
            application/json:
              schema:
                $ref: "#/components/schemas/Template"
        "401":
          $ref: "#/components/responses/401"
        "500":
          $ref: "#/components/responses/500"

  /templates/{templateID}:
    post:
      description: Rebuild an template
      tags: [templates]
      security:
        - AccessTokenAuth: []
        - Supabase1TokenAuth: []
      parameters:
        - $ref: "#/components/parameters/templateID"
      requestBody:
        required: true
        content:
          application/json:
            schema:
              $ref: "#/components/schemas/TemplateBuildRequest"

      responses:
        "202":
          description: The build was accepted
          content:
            application/json:
              schema:
                $ref: "#/components/schemas/Template"
        "401":
          $ref: "#/components/responses/401"
        "500":
          $ref: "#/components/responses/500"
    delete:
      description: Delete a template
      tags: [templates]
      security:
        - AccessTokenAuth: []
        - Supabase1TokenAuth: []
      parameters:
        - $ref: "#/components/parameters/templateID"
      responses:
        "204":
          description: The template was deleted successfully
        "401":
          $ref: "#/components/responses/401"
        "500":
          $ref: "#/components/responses/500"
    patch:
      description: Update template
      tags: [templates]
      security:
        - AccessTokenAuth: []
        - Supabase1TokenAuth: []
      parameters:
        - $ref: "#/components/parameters/templateID"
      requestBody:
        required: true
        content:
          application/json:
            schema:
              $ref: "#/components/schemas/TemplateUpdateRequest"
      responses:
        "200":
          description: The template was updated successfully
        "400":
          $ref: "#/components/responses/400"
        "401":
          $ref: "#/components/responses/401"
        "500":
          $ref: "#/components/responses/500"

  /templates/{templateID}/builds/{buildID}:
    post:
      description: Start the build
      tags: [templates]
      security:
        - AccessTokenAuth: []
        - Supabase1TokenAuth: []
      parameters:
        - $ref: "#/components/parameters/templateID"
        - $ref: "#/components/parameters/buildID"
      responses:
        "202":
          description: The build has started
        "401":
          $ref: "#/components/responses/401"
        "500":
          $ref: "#/components/responses/500"

  /templates/{templateID}/builds/{buildID}/status:
    get:
      description: Get template build info
      tags: [templates]
      security:
        - AccessTokenAuth: []
        - Supabase1TokenAuth: []
      parameters:
        - $ref: "#/components/parameters/templateID"
        - $ref: "#/components/parameters/buildID"
        - in: query
          name: logsOffset
          schema:
            default: 0
            type: integer
            format: int32
            minimum: 0
          description: Index of the starting build log that should be returned with the template
      responses:
        "200":
          description: Successfully returned the template
          content:
            application/json:
              schema:
                $ref: "#/components/schemas/TemplateBuild"
        "401":
          $ref: "#/components/responses/401"
        "404":
          $ref: "#/components/responses/404"
        "500":
          $ref: "#/components/responses/500"

  /nodes:
    get:
      description: List all nodes
      tags: [admin]
      security:
        - AdminTokenAuth: []
      responses:
        "200":
          description: Successfully returned all nodes
          content:
            application/json:
              schema:
                type: array
                items:
                  allOf:
                    - $ref: "#/components/schemas/Node"
        "401":
          $ref: "#/components/responses/401"
        "500":
          $ref: "#/components/responses/500"

  /nodes/{nodeID}:
    get:
      description: Get node info
      tags: [admin]
      security:
        - AdminTokenAuth: []
      parameters:
        - $ref: "#/components/parameters/nodeID"
      responses:
        "200":
          description: Successfully returned the node
          content:
            application/json:
              schema:
                $ref: "#/components/schemas/NodeDetail"
        "401":
          $ref: "#/components/responses/401"
        "404":
          $ref: "#/components/responses/404"
        "500":
          $ref: "#/components/responses/500"
    post:
      description: Change status of a node
      tags: [admin]
      security:
        - AdminTokenAuth: []
      parameters:
        - $ref: "#/components/parameters/nodeID"
      requestBody:
        content:
          application/json:
            schema:
              $ref: "#/components/schemas/NodeStatusChange"
      responses:
        "204":
          description: The node status was changed successfully
        "401":
          $ref: "#/components/responses/401"
        "404":
          $ref: "#/components/responses/404"
        "500":
          $ref: "#/components/responses/500"

  /access-tokens:
    post:
      description: Create a new access token
      tags: [access-tokens]
      security:
        - Supabase1TokenAuth: []
      requestBody:
        required: true
        content:
          application/json:
            schema:
              $ref: "#/components/schemas/NewAccessToken"
      responses:
        "201":
          description: Access token created successfully
          content:
            application/json:
              schema:
                $ref: "#/components/schemas/CreatedAccessToken"
        "401":
          $ref: "#/components/responses/401"
        "500":
          $ref: "#/components/responses/500"

  /access-tokens/{accessTokenID}:
    delete:
      description: Delete an access token
      tags: [access-tokens]
      security:
        - Supabase1TokenAuth: []
      parameters:
        - $ref: "#/components/parameters/accessTokenID"
      responses:
        "204":
          description: Access token deleted successfully
        "401":
          $ref: "#/components/responses/401"
        "404":
          $ref: "#/components/responses/404"
        "500":
          $ref: "#/components/responses/500"

  /api-keys:
    get:
      description: List all team API keys
      tags: [api-keys]
      security:
        - Supabase1TokenAuth: []
          Supabase2TeamAuth: []
      responses:
        "200":
          description: Successfully returned all team API keys
          content:
            application/json:
              schema:
                type: array
                items:
                  $ref: "#/components/schemas/TeamAPIKey"
        "401":
          $ref: "#/components/responses/401"
        "500":
          $ref: "#/components/responses/500"
    post:
      description: Create a new team API key
      tags: [api-keys]
      security:
        - Supabase1TokenAuth: []
          Supabase2TeamAuth: []
      requestBody:
        required: true
        content:
          application/json:
            schema:
              $ref: "#/components/schemas/NewTeamAPIKey"
      responses:
        "201":
          description: Team API key created successfully
          content:
            application/json:
              schema:
                $ref: "#/components/schemas/CreatedTeamAPIKey"
        "401":
          $ref: "#/components/responses/401"
        "500":
          $ref: "#/components/responses/500"

  /api-keys/{apiKeyID}:
    patch:
      description: Update a team API key
      tags: [api-keys]
      security:
        - Supabase1TokenAuth: []
          Supabase2TeamAuth: []
      parameters:
        - $ref: "#/components/parameters/apiKeyID"
      requestBody:
        required: true
        content:
          application/json:
            schema:
              $ref: "#/components/schemas/UpdateTeamAPIKey"
      responses:
        "200":
          description: Team API key updated successfully
        "401":
          $ref: "#/components/responses/401"
        "404":
          $ref: "#/components/responses/404"
        "500":
          $ref: "#/components/responses/500"
    delete:
      description: Delete a team API key
      tags: [api-keys]
      security:
        - Supabase1TokenAuth: []
          Supabase2TeamAuth: []
      parameters:
        - $ref: "#/components/parameters/apiKeyID"
      responses:
        "204":
          description: Team API key deleted successfully
        "401":
          $ref: "#/components/responses/401"
        "404":
          $ref: "#/components/responses/404"
        "500":
          $ref: "#/components/responses/500"<|MERGE_RESOLUTION|>--- conflicted
+++ resolved
@@ -723,15 +723,9 @@
         - Supabase1TokenAuth: []
           Supabase2TeamAuth: []
       parameters:
-<<<<<<< HEAD
-        - name: query
-          in: query
-          description: A query used to filter the sandboxes (e.g. "user=abc&app=prod"). Query and each key and values must be URL encoded.
-=======
         - name: metadata
           in: query
           description: Metadata query used to filter the sandboxes (e.g. "user=abc&app=prod"). Each key and values must be URL encoded.
->>>>>>> e5a3f249
           required: false
           schema:
             type: string
@@ -853,11 +847,8 @@
       tags: [sandboxes]
       security:
         - ApiKeyAuth: []
-<<<<<<< HEAD
-=======
         - Supabase1TokenAuth: []
           Supabase2TeamAuth: []
->>>>>>> e5a3f249
       parameters:
         - $ref: "#/components/parameters/sandboxID"
       responses:
