openapi: 3.0.0
info:
  version: 0.1.0
  title: E2B API

servers:
  - url: https://api.e2b.dev

components:
  securitySchemes:
    ApiKeyAuth:
      type: apiKey
      in: header
      name: X-API-Key
    AccessTokenAuth:
      type: http
      scheme: bearer
      bearerFormat: access_token

  parameters:
    templateID:
      name: templateID
      in: path
      required: true
      schema:
        type: string
    buildID:
      name: buildID
      in: path
      required: true
      schema:
        type: string
    sandboxID:
      name: sandboxID
      in: path
      required: true
      schema:
        type: string

  responses:
    "400":
      description: Bad request
      content:
        application/json:
          schema:
            $ref: "#/components/schemas/Error"
    "401":
      description: Authentication error
      content:
        application/json:
          schema:
            $ref: "#/components/schemas/Error"
    "404":
      description: Not found
      content:
        application/json:
          schema:
            $ref: "#/components/schemas/Error"

    "500":
      description: Server error
      content:
        application/json:
          schema:
            $ref: "#/components/schemas/Error"

  schemas:
<<<<<<< HEAD
=======
    Team:
      required:
        - teamID
        - name
        - apiKey
        - isDefault
      properties:
        teamID:
          type: string
          description: Identifier of the team
        name:
          type: string
          description: Name of the team
        apiKey:
          type: string
          description: API key for the team
        isDefault:
          type: boolean
          description: Whether the team is the default team

>>>>>>> a5d0b934
    CPUCount:
      type: integer
      format: int32
      minimum: 1
      maximum: 8
      description: CPU cores for the sandbox

    MemoryMB:
      type: integer
      format: int32
      minimum: 128
      maximum: 8192
      description: Memory for the sandbox in MB

    SandboxMetadata:
      additionalProperties:
        type: string
        description: Metadata of the sandbox

    SandboxLog:
      description: Log entry with timestamp and line
      required:
        - timestamp
        - line
      properties:
        timestamp:
          type: string
          format: date-time
          description: Timestamp of the log entry
        line:
          type: string
          description: Log line content

    SandboxLogs:
      required:
        - logs
      properties:
        logs:
          description: Logs of the sandbox
          type: array
          items:
            $ref: "#/components/schemas/SandboxLog"

    Sandbox:
      required:
        - templateID
        - sandboxID
        - clientID
        - envdVersion
      properties:
        templateID:
          type: string
          description: Identifier of the template from which is the sandbox created
        sandboxID:
          type: string
          description: Identifier of the sandbox
        alias:
          type: string
          description: Alias of the template
        clientID:
          type: string
          description: Identifier of the client
        envdVersion:
          type: string
          description: Version of the envd running in the sandbox

    RunningSandbox:
      required:
        - templateID
        - sandboxID
        - clientID
        - startedAt
        - cpuCount
        - memoryMB
        - endAt
      properties:
        templateID:
          type: string
          description: Identifier of the template from which is the sandbox created
        alias:
          type: string
          description: Alias of the template
        sandboxID:
          type: string
          description: Identifier of the sandbox
        clientID:
          type: string
          description: Identifier of the client
        startedAt:
          type: string
          format: date-time
          description: Time when the sandbox was started
        endAt:
          type: string
          format: date-time
          description: Time when the sandbox will expire
        cpuCount:
          $ref: "#/components/schemas/CPUCount"
        memoryMB:
          $ref: "#/components/schemas/MemoryMB"
        metadata:
          $ref: "#/components/schemas/SandboxMetadata"

    NewSandbox:
      required:
        - templateID
      properties:
        templateID:
          type: string
          description: Identifier of the required template
        timeout:
          type: integer
          format: int32
          minimum: 0
          default: 15
          description: Time to live for the sandbox in seconds.
        metadata:
          $ref: "#/components/schemas/SandboxMetadata"

    Template:
      required:
        - templateID
        - buildID
        - cpuCount
        - memoryMB
        - public
      properties:
        templateID:
          type: string
          description: Identifier of the template
        buildID:
          type: string
          description: Identifier of the last successful build for given template
        cpuCount:
          $ref: "#/components/schemas/CPUCount"
        memoryMB:
          $ref: "#/components/schemas/MemoryMB"
        public:
          type: boolean
          description: Whether the template is public or only accessible by the team
        aliases:
          type: array
          description: Aliases of the template
          items:
            type: string

    TemplateBuildRequest:
      required:
        - dockerfile
      properties:
        alias:
          description: Alias of the template
          type: string
        dockerfile:
          description: Dockerfile for the template
          type: string
        teamID:
          type: string
          description: Identifier of the team
        startCmd:
          description: Start command to execute in the template after the build
          type: string
        cpuCount:
          $ref: "#/components/schemas/CPUCount"
        memoryMB:
          $ref: "#/components/schemas/MemoryMB"

    TemplateBuild:
      required:
        - templateID
        - buildID
        - status
        - logs
      properties:
        logs:
          default: []
          description: Build logs
          type: array
          items:
            type: string
        templateID:
          type: string
          description: Identifier of the template
        buildID:
          type: string
          description: Identifier of the build
        status:
          type: string
          description: Status of the template
          enum:
            - building
            - ready
            - error

    Error:
      required:
        - code
        - message
      properties:
        code:
          type: integer
          format: int32
          description: Error code
        message:
          type: string
          description: Error

tags:
  - name: templates
  - name: sandboxes
  - name: auth

paths:
  /health:
    get:
      description: Health check
      responses:
        "200":
          description: Request was successful
        "401":
          $ref: "#/components/responses/401"

  /teams:
    get:
      description: List all teams
      tags: [auth]
      security:
        - AccessTokenAuth: []
      responses:
        "200":
          description: Successfully returned all teams
          content:
            application/json:
              schema:
                type: array
                items:
                  allOf:
                    - $ref: "#/components/schemas/Team"
        "401":
          $ref: "#/components/responses/401"
        "500":
          $ref: "#/components/responses/500"

  /sandboxes:
    get:
      description: List all running sandboxes
      tags: [sandboxes]
      security:
        - ApiKeyAuth: []
      responses:
        "200":
          description: Successfully returned all running sandboxes
          content:
            application/json:
              schema:
                type: array
                items:
                  allOf:
                    - $ref: "#/components/schemas/RunningSandbox"
        "401":
          $ref: "#/components/responses/401"
        "400":
          $ref: "#/components/responses/400"
        "500":
          $ref: "#/components/responses/500"
    post:
      description: Create a sandbox from the template
      tags: [sandboxes]
      security:
        - ApiKeyAuth: []
      requestBody:
        required: true
        content:
          application/json:
            schema:
              $ref: "#/components/schemas/NewSandbox"
      responses:
        "201":
          description: The sandbox was created successfully
          content:
            application/json:
              schema:
                $ref: "#/components/schemas/Sandbox"
        "401":
          $ref: "#/components/responses/401"
        "400":
          $ref: "#/components/responses/400"
        "500":
          $ref: "#/components/responses/500"

  /sandboxes/{sandboxID}/logs:
    get:
      description: Get sandbox logs
      tags: [sandboxes]
      security:
        - ApiKeyAuth: []
      parameters:
        - $ref: "#/components/parameters/sandboxID"
        - in: query
          name: start
          schema:
            type: integer
            format: int64
            minimum: 0
          description: Starting timestamp of the logs that should be returned in milliseconds
        - in: query
          name: limit
          schema:
            default: 1000
            format: int32
            minimum: 0
            type: integer
          description: Maximum number of logs that should be returned
      responses:
        "200":
          description: Successfully returned the sandbox logs
          content:
            application/json:
              schema:
                $ref: "#/components/schemas/SandboxLogs"
        "404":
          $ref: "#/components/responses/404"
        "401":
          $ref: "#/components/responses/401"
        "500":
          $ref: "#/components/responses/500"

  /sandboxes/{sandboxID}:
    delete:
      description: Kill a sandbox
      tags: [sandboxes]
      security:
        - ApiKeyAuth: []
      parameters:
        - $ref: "#/components/parameters/sandboxID"
      responses:
        "204":
          description: The sandbox was killed successfully
        "404":
          $ref: "#/components/responses/404"
        "401":
<<<<<<< HEAD
          $ref: "#/components/responses/401"
        "500":
          $ref: "#/components/responses/500"

  /sandboxes/{sandboxID}/timeout:
    post:
      description: Set the timeout for the sandbox. The sandbox will expire x seconds from the time of the request. Calling this method multiple times overwrites the TTL, each time using the current timestamp as the starting point to measure the timeout duration.
      security:
        - ApiKeyAuth: []
      tags: [sandboxes]
      requestBody:
        content:
          application/json:
            schema:
              type: object
              required:
                - timeout
              properties:
                timeout:
                  description: Timeout in seconds from the current time after which the sandbox should expire
                  type: integer
                  format: int32
                  minimum: 0
      parameters:
        - $ref: "#/components/parameters/sandboxID"
      responses:
        "204":
          description: Successfully set the sandbox timeout
        "401":
          $ref: "#/components/responses/401"
=======
          $ref: "#/components/responses/401"
        "500":
          $ref: "#/components/responses/500"

  /sandboxes/{sandboxID}/timeout:
    post:
      description: Set the timeout for the sandbox. The sandbox will expire x seconds from the time of the request. Calling this method multiple times overwrites the TTL, each time using the current timestamp as the starting point to measure the timeout duration.
      security:
        - ApiKeyAuth: []
      tags: [sandboxes]
      requestBody:
        content:
          application/json:
            schema:
              type: object
              required:
                - timeout
              properties:
                timeout:
                  description: Timeout in seconds from the current time after which the sandbox should expire
                  type: integer
                  format: int32
                  minimum: 0
      parameters:
        - $ref: "#/components/parameters/sandboxID"
      responses:
        "204":
          description: Successfully set the sandbox timeout
        "401":
          $ref: "#/components/responses/401"
>>>>>>> a5d0b934
        "404":
          $ref: "#/components/responses/404"
        "500":
          $ref: "#/components/responses/500"

  /sandboxes/{sandboxID}/refreshes:
    post:
      description: Refresh the sandbox extending its time to live
      security:
        - ApiKeyAuth: []
      tags: [sandboxes]
      requestBody:
        content:
          application/json:
            schema:
              type: object
              properties:
                duration:
                  description: Duration for which the sandbox should be kept alive in seconds
                  type: integer
                  maximum: 3600 # 1 hour
                  minimum: 0
      parameters:
        - $ref: "#/components/parameters/sandboxID"
      responses:
        "204":
          description: Successfully refreshed the sandbox
        "401":
          $ref: "#/components/responses/401"
        "404":
          $ref: "#/components/responses/404"

  /templates:
    get:
      description: List all templates
      tags: [templates]
      security:
        - AccessTokenAuth: []
      parameters:
        - in: query
          required: false
          name: teamID
          schema:
            type: string
            description: Identifier of the team
      responses:
        "200":
          description: Successfully returned all templates
          content:
            application/json:
              schema:
                type: array
                items:
                  allOf:
                    - $ref: "#/components/schemas/Template"
        "401":
          $ref: "#/components/responses/401"
        "500":
          $ref: "#/components/responses/500"
    post:
      description: Create a new template
      tags: [templates]
      security:
        - AccessTokenAuth: []
      requestBody:
        required: true
        content:
          application/json:
            schema:
              $ref: "#/components/schemas/TemplateBuildRequest"

      responses:
        "202":
          description: The build was accepted
          content:
            application/json:
              schema:
                $ref: "#/components/schemas/Template"
        "401":
          $ref: "#/components/responses/401"
        "500":
          $ref: "#/components/responses/500"

  /templates/{templateID}:
    post:
      description: Rebuild an template
      tags: [templates]
      security:
        - AccessTokenAuth: []
      parameters:
        - $ref: "#/components/parameters/templateID"
      requestBody:
        required: true
        content:
          application/json:
            schema:
              $ref: "#/components/schemas/TemplateBuildRequest"

      responses:
        "202":
          description: The build was accepted
          content:
            application/json:
              schema:
                $ref: "#/components/schemas/Template"
        "401":
          $ref: "#/components/responses/401"
        "500":
          $ref: "#/components/responses/500"
    delete:
      description: Delete a template
      tags: [templates]
      security:
        - AccessTokenAuth: []
      parameters:
        - $ref: "#/components/parameters/templateID"
      responses:
        "204":
          description: The template was deleted successfully
        "401":
          $ref: "#/components/responses/401"
        "500":
          $ref: "#/components/responses/500"

  /templates/{templateID}/builds/{buildID}:
    post:
      description: Start the build
      tags: [templates]
      security:
        - AccessTokenAuth: []
      parameters:
        - $ref: "#/components/parameters/templateID"
        - $ref: "#/components/parameters/buildID"
      responses:
        "202":
          description: The build has started
        "401":
          $ref: "#/components/responses/401"
        "500":
          $ref: "#/components/responses/500"

  /templates/{templateID}/builds/{buildID}/status:
    get:
      description: Get template build info
      tags: [templates]
      security:
        - AccessTokenAuth: []
      parameters:
        - $ref: "#/components/parameters/templateID"
        - $ref: "#/components/parameters/buildID"
        - in: query
          name: logsOffset
          schema:
            default: 0
            type: integer
            format: int32
            minimum: 0
          description: Index of the starting build log that should be returned with the template
      responses:
        "200":
          description: Successfully returned the template
          content:
            application/json:
              schema:
                $ref: "#/components/schemas/TemplateBuild"
        "401":
          $ref: "#/components/responses/401"
        "404":
          $ref: "#/components/responses/404"
        "500":
          $ref: "#/components/responses/500"<|MERGE_RESOLUTION|>--- conflicted
+++ resolved
@@ -65,8 +65,6 @@
             $ref: "#/components/schemas/Error"
 
   schemas:
-<<<<<<< HEAD
-=======
     Team:
       required:
         - teamID
@@ -87,7 +85,6 @@
           type: boolean
           description: Whether the team is the default team
 
->>>>>>> a5d0b934
     CPUCount:
       type: integer
       format: int32
@@ -429,7 +426,6 @@
         "404":
           $ref: "#/components/responses/404"
         "401":
-<<<<<<< HEAD
           $ref: "#/components/responses/401"
         "500":
           $ref: "#/components/responses/500"
@@ -460,38 +456,6 @@
           description: Successfully set the sandbox timeout
         "401":
           $ref: "#/components/responses/401"
-=======
-          $ref: "#/components/responses/401"
-        "500":
-          $ref: "#/components/responses/500"
-
-  /sandboxes/{sandboxID}/timeout:
-    post:
-      description: Set the timeout for the sandbox. The sandbox will expire x seconds from the time of the request. Calling this method multiple times overwrites the TTL, each time using the current timestamp as the starting point to measure the timeout duration.
-      security:
-        - ApiKeyAuth: []
-      tags: [sandboxes]
-      requestBody:
-        content:
-          application/json:
-            schema:
-              type: object
-              required:
-                - timeout
-              properties:
-                timeout:
-                  description: Timeout in seconds from the current time after which the sandbox should expire
-                  type: integer
-                  format: int32
-                  minimum: 0
-      parameters:
-        - $ref: "#/components/parameters/sandboxID"
-      responses:
-        "204":
-          description: Successfully set the sandbox timeout
-        "401":
-          $ref: "#/components/responses/401"
->>>>>>> a5d0b934
         "404":
           $ref: "#/components/responses/404"
         "500":
