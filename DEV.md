# DEV

## Infra

- Clock drift
  - https://github.com/firecracker-microvm/firecracker/blob/eb8de3ba1f7cb636d2aaa632fe96b234f3a302e6/FAQ.md#my-guest-wall-clock-is-drifting-how-can-i-fix-it
- Change read/write file to allow other thatn utf-8 format so we don't break the files
- Remove dnsmasq from cluster VM image if it is not needed
- Remove need for provisioning during building env
- Create the FC rootfs without using Docker just by unpacking the tarballs
- Improve generating of FC API client in the firecracker task driver
- Can we skip starting the FC during the build process?
  - Maybe running the FC is necessary because we really want to have the memory snapshot of the core FC env to be able to use it for the new envs immediately.
- Disable public read access to the bucket with kernel
- Separate cluster server and client images
- Stop timestamping cluster disk images
- Use rootfs diffs
- Use FC memory diffs
- Use task drivers instead of shell scripts for managing envs
- Can we use ignite for FC handling or at least building of envs?
- Make separate package from fc snapshot managing in task driver?
- Stop handling part of the instance's sessions networking via `/etc/hosts` - this is potential slowdown and lock
- Check if the kernel args we are using are what we want
- Improve API (efficient calls Nomad calls, no polling, etc.)
- Improve FC WS connection (subscriptions take additional calls, maybe we can improve that, etc.)
- Move to ubuntu
- Update kernel version
- Move to a better FS handling (filestore, fuse?)
- Fix possible mutex problems in the firecracker task driver
- Update devbookd in all envs automatically
- remove .dbk env vars and code snippet functionality from the devbookd
- fix empty error logs from devbookd that we can see in the betterstack logs
- sync OpenAPI schema version with the release version
- Move API keys to header from query params
- Fix API rotues so they make sense (no code snippet, just envs)
- Add automatic refreshing of edit sessions that are currently being snapshotted, so they don't expire
- Wait for the end of `POST /envs` and `PATCH /envs/{codeSnippetID}` operations - the mechanism is already implemented
- Add access control to the remaining envs routes and for the edit session request
- Add monitoring to the envs routes
- Make the API server stateless by moving the session state to the DB
- Fix the DB schema - right now it reflects the use case with code snippets we started with
- Improve release pipeline so the SDK/CLI is not released every time (triggered by version increase)
- Use CNI to handle networking - https://github.com/containernetworking/cni
- Limit build/update env CPU and memory or build the envs in a separate machine
- Limit session length - is a session runnign 48 hours really something we want to allow? These sessions also accumulate over time
- Add snapshotting on demand
  - We should maybe delete unused snapshots after some time to save space
- Add memory balooning
- Check problem with releasing memory when using Firecracker
- Delete files after a failed build/update env
  - Stop possible running containers and delete docker image
- fc-envs build scripts are sometimes cached
- Use the FC jailer properly
- Rebuild only the changed templates on push
- Update NodeJS version
- Remove top package-lock
- Remove gitpod deps and mentions (makefile, gitpod yaml)
- Remove devbook specific code from the repo (allow move to new org or on prem deploy)
- Improve caching of the GH actions
- Add instance sizes and other things as variables in the GH actions and remove them from codes
- API URL should be configurable
- add testing/staging env
- create proper monorepo for the packages (pnpm for Node) and improve release system
- Add memory swap to Rust - OoM when compiling bigger programs
  - https://www.digitalocean.com/community/tutorials/how-to-add-swap-space-on-ubuntu-22-04
- Should we use ubuntu 22 for envs?
- Does ubuntu need the newer kernel?
  - Using driver with multiple kernels
- Cloud Hypervisor insted of FC - https://github.com/cloud-hypervisor/cloud-hypervisor
- Add installation instructions for all tools used in the repo
- API for creating snapshots
- eBPF
- using devbookd locally for development of agent without remote
- Send usage metadata from the SDK to the session server (observability)
- **How to handle users/api keys when we have multiple projects?**
- Store old snapshots when publishing so you can rollback (both prod and edit version)
- Add more detailed observability/analytics
- envs vars in SDK/devbookd are not working correctly
- in JS SDK spawn api client for each instance
- in JS SDK improve the types/usage API
- Can process/terminal stdin accept non utf-8 data? We may want to handle this in the SDKs and devobookd
- process stdout reading on char or on line? (on line could block and return only each second)
- the terminal and process id should be automatically assigned in devbookd
- Agents passing envs around between each other
- Auth for access to env by agents
- Security checks/deps - paid GH?
- Add supabase config to this repo so the backend is codified
- Generated types in go?
- Clarify naming in the sdk -- fs, filesystem, session, environment, instance?
- "Pluging" to the SDK - linters, git, the agent protocol
- Better SDK errors and exceptions
- Allow running commands as user (homedir + sudo) instead of root
- Use CNI for FC networking
- FC alternatives
- Change casing of the reported ports from the devbookd
- Use binary data streaming over websocket instead of using the jsonrpc in devbookd
- Decide if we want to have the REST API alongside the SDKs
- Exceptions are part of the SDK API!
- remove undefined from JS SDK services
- What was the FC alternative that supported Windows?
- Start tty in devbookd only after hooking it to the onData subscribers!
- vale for text linting
- embed all hcl tasks in the API code (also the fc-env scripts?)
- Do we need provisioning script now? Without it it could be easier to build custom envs. Also think about how flyio solved the daemon - I think they just injected the daemon into the environment. Codesandbox also has a daemon in the env but they don't have a update pipeline for the old envs because it is not needed.
- Should we mount special filesystems on boots
- Change FC env building system - not having separate fc-env dir/package - inline?
- Fix correct user permission for home dir (chown problem in FC)
- Add linter for unhandled go errors (https://stackoverflow.com/questions/43898074/is-there-a-way-to-find-not-handled-errors-in-go-code)
- Should we just do "stubs" of fs libraries from various languages so our code can be used exactly like that?
<<<<<<< HEAD
- Session performance periodic monitoring
=======
- Local vs remote building from Dockerfile + logs streaming
- Improve env vars handling for process and terminal in devbookd
- longer session ids + security
- should we use use REST instead of JSONRPC or streaming there for saving/loading bigger data (files, byte files)
- should we support graphql for our API
- GH action for the CLI
>>>>>>> 959129c9

### Python SDK
- devbookd scan lines problem (vs scan bytes)
- fix template/id type
- improve docstrings
- use yield/generators instead of callback handlers
- should callback handlers be async?
- add release action setup
- use attrs or dataclasses?
- Check double slash `//dir` in file watcher event data
- better readme
- start filesystem watcher automatically
- improve DX - clearly communicate instantiation+initialization flow, awaiting object for exit, etc
- sync flow? Sync version
- add tests
- support lower python versions
- Check if stderr and stdout are ordered
- Myabe remove types (and timestamps?) from stdout/stderr
- Use specific version (nodejs20) for the templates
- Using pathlib for paths? windows support?
- Flush all stdout/err after killing process or terminal in devbookd and also wait for the Stdout/err in the SDK
- Add formatting
- handle when user passes async handler for on_stdout, exit, etc.


## CLI
- fix error whe disconnecting from `connect`
- `template is a required field` error when trying to `use [envID]`
- Add a warning about scanning local fs when the ls command takes too long
- CLI program name should be obvious from the NPM package name
- Fix CI/CD deployment (pnpm, SDK)
- Integrate with environmentID in `guide.json`
- Add published/unpublished label to `env list` output
- Add disclaimer when the env is unpublished to `env push`
- Change `/` root to `/code` root in 
  - Handle deleting files that were removed in local filesystem - how can we recognize that the file was deleted? Saving what was pushed last and only manipulating with these files? (lock) If the file changed since then we should probably ignore it (save name+hash that we already calculate for everyting together)
- Allow custom string for template (--select option for the current list?)
- Fix size and dependencies - packaging could work better
- Change template option description
- Finish CLI README
- Warn about having multiple configs for the same environment
- Put template field from dbk.toml in a separate [] category so it is not confused with id because they can look the same
- Add default "empty" template that is used if you don't define anything
- Ignore "files" directory when pushing if it is not present
- Connect with id may be creating toml?
- Enable auth flow/creating tokens from CLI?

### FC mutation limit
> With a microVM configured with a minimal Linux kernel, single-core CPU, and 128 MiB of RAM, Firecracker supports a steady mutation rate of 5 microVMs per host core per second (e.g., one can create 180 microVMs per second on a host with 36 physical cores).

### CLI Feedback
> How can I create the DEVBOOK_KEY? It seems I can’t create resources without it

> I haven’t used the dashboard before and I presumed I might have needed an invite to a team or sth of the sort.

> Can I change my email? (dashboard)

> Should I store the .dbk files in the repo?

> I just realized the only way I can edit a file in an environment is using vim. I’m not familiar with vim, and editing files might be tedious. Is there a way I can connect to an environment using VS Code Remote - SSH extension?

> Should the ./files directory mimic the file system on the environment? i.e. have a code/prisma/migrations directory and other files?
- It should contain just the files you want to be there. Right now the command finds all the files and uploads them — if overwrites the old files but if there were some files or directories already it will not delete them — for now you can do that via the “connect” and rm command in the env.

> I’ve only connected to the environment to create the initial migration and install dependencies. I might also set up a seed script/ file to seed the database with data. (that might be an extra step)

> Can I update an environment once I’ve published it?

> Would updating one environment and publishing it cascade to the other environments that depend on it?

## Uptime/reliability
- We can potentially solve this by using firecracker snapshots to migrate active sessions more seamlessly.

## Envs system
- "ad-hoc" no provision if hashes match
- git based workflow
- unlimited forking
- minimal overhead with diff snapshots

The system would work similarly to git - you have env config inside a repository and every time you push a new environment will be forked from the old environment - its whole id will be <envID>-<changeToEnvHash> where change to env has represents the changes made by push. The has will be also saved to the config identifying environment so we know what environment to fork next time we push.

We would need to keep all environments forks because wa want to be able to access it like in a git -- when you checkout old commit you can get the old environment. This will also help with the diff snapshots - if you start the environment the actual snpashot would be made by composing all the snapshots of the fork's "parents", reducing space needed.

We need to use rootfs CoW **and** diff snapshots for this, because otherwise each change and push would need at least [amount of FC RAM] data of extra space.

This will allow you to create "common base" environments just by copying environent that you want to base the new env on and doing push.

Even setup from terminal/installed packages can be cached this way if we just modify the env cache either by diggesting all the input you entered into terminal or naively by just diggesting some randomized value everytime you connect to the edit session (maybe there are no edit sessions now?) by terminal, creating a new hash. Maybe the fork will happen everytime jsut before you connect to edit session so we can keep the environments immutable.

There will be no "templates", just other envs you want to base the current env on and you don't have to explicitly say "base this new env on existing env with <envID>", you just start using the old env and make changes to it and a new environment with the changes will be automatically created.

The template field that each environment will be used for composing the diff snapshots and can be also used for constructing the "tree of snapshots".

- How to turn this into "stateful serverless"?<|MERGE_RESOLUTION|>--- conflicted
+++ resolved
@@ -107,16 +107,13 @@
 - Fix correct user permission for home dir (chown problem in FC)
 - Add linter for unhandled go errors (https://stackoverflow.com/questions/43898074/is-there-a-way-to-find-not-handled-errors-in-go-code)
 - Should we just do "stubs" of fs libraries from various languages so our code can be used exactly like that?
-<<<<<<< HEAD
 - Session performance periodic monitoring
-=======
 - Local vs remote building from Dockerfile + logs streaming
 - Improve env vars handling for process and terminal in devbookd
 - longer session ids + security
 - should we use use REST instead of JSONRPC or streaming there for saving/loading bigger data (files, byte files)
 - should we support graphql for our API
 - GH action for the CLI
->>>>>>> 959129c9
 
 ### Python SDK
 - devbookd scan lines problem (vs scan bytes)
