# Devbook SDK
**Devbook makes your dev docs interactive with just 3 lines of code.**

Devbook is a JS library that allows visitors of your docs to interact with and execute any code snippet or shell command in a private VM.

## How Devbook works
Every time a user visits a page where you use Devbook (like your docs), we quickly spin up a private VM just for that user.
They can experiment and explore your API/SDK right from your docs. Zero setup and overhead.

**Check this [Twitter thread](https://twitter.com/mlejva/status/1482767780265050126) with a video to see Devbook in action.**

## Usage

### React
```tsx
// 1. Import the hook.
import {
  useDevbook,
  Env,
} from '@devbookhq/sdk'

// 2. Define your code.
const code = `
 > Code that you want to execute in a VM goes here.
`

function InteractiveCodeSnippet() {
<<<<<<< HEAD
  const { stdout, stderr, runCode } = useDevbook({ env: Env.NodeJS })
=======
  // 3. Use the hook.
  const { stdout, stderr, run } = useDevbook({ code, env: Env.NodeJS })
>>>>>>> 6f62e172

  return (
    <div>
      <button onClick={() => runCode(code)}>Run</button>
      <h3>Output</h3>
      {stdout.map((o, idx) => <span key={`out_${idx}`}>{o}</span>)}
      {stderr.map((e, idx) => <span key={`err_${idx}`}>{e}</span>)}
    </div>
  )
}

export default InteractiveCodeSnippet
```

### Vanilla JS
<<<<<<< HEAD
```ts
=======
```js
  // 1. Import the Devbook class.
>>>>>>> 6f62e172
  import { Devbook, Env } from '@devbookhq/sdk'

  // 2. Define your code.
  const code = `
   > Code that you want to execute in a VM goes here.
  `

  // 3. Define callbacks.
  function handleStdout(out: string) {
    console.log('stdout', { err })
  }

  function handleStderr(err: string) {
    console.log('stderr', { err })
  }

  // 4. Create new Devbook instance.
  const dbk = new Devbook({ env: Env.NodeJS, onStdout: handleStdout, onStderr: handleStderr })
  dbk.runCode(code)
```

## Supported runtimes
- NodeJS
- Custom environment based on a container (coming soon)

## Usage of Devbook in example apps
- [React](examples/react-app)
- [MDX (Docusaurus and other docs themes)](examples/docusaurus)<|MERGE_RESOLUTION|>--- conflicted
+++ resolved
@@ -25,12 +25,7 @@
 `
 
 function InteractiveCodeSnippet() {
-<<<<<<< HEAD
   const { stdout, stderr, runCode } = useDevbook({ env: Env.NodeJS })
-=======
-  // 3. Use the hook.
-  const { stdout, stderr, run } = useDevbook({ code, env: Env.NodeJS })
->>>>>>> 6f62e172
 
   return (
     <div>
@@ -46,12 +41,7 @@
 ```
 
 ### Vanilla JS
-<<<<<<< HEAD
 ```ts
-=======
-```js
-  // 1. Import the Devbook class.
->>>>>>> 6f62e172
   import { Devbook, Env } from '@devbookhq/sdk'
 
   // 2. Define your code.
